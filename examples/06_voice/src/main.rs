//! Requires the "cache", "methods", and "voice" features be enabled in your
//! Cargo.toml, like so:
//!
//! ```toml
//! [dependencies.serenity]
//! git = "https://github.com/serenity-rs/serenity.git"
//! features = ["cache", "framework", "standard_framework", "voice"]
//! ```
use std::{env, sync::Arc};

// Import the client's bridge to the voice manager. Since voice is a standalone
// feature, it's not as ergonomic to work with as it could be. The client
// provides a clean bridged integration with voice.
use serenity::client::bridge::voice::ClientVoiceManager;

// Import the `Context` from the client and `parking_lot`'s `Mutex`.
//
// `parking_lot` offers much more efficient implementations of `std::sync`'s
// types. You can read more about it here:
//
// <https://github.com/Amanieu/parking_lot#features>
use serenity::{client::Context, prelude::Mutex};

use serenity::{
    async_trait,
    client::{Client, EventHandler},
    framework::{
        StandardFramework,
        standard::{
            Args, CommandResult,
            macros::{command, group},
        },
    },
    model::{channel::Message, gateway::Ready, misc::Mentionable},
    Result as SerenityResult,
    voice,
};

use serenity::prelude::*;

struct VoiceManager;

impl TypeMapKey for VoiceManager {
    type Value = Arc<Mutex<ClientVoiceManager>>;
}

struct Handler;

#[async_trait]
impl EventHandler for Handler {
    async fn ready(&self, _: Context, ready: Ready) {
        println!("{} is connected!", ready.user.name);
    }
}

#[group]
#[commands(deafen, join, leave, mute, play, ping, undeafen, unmute)]
struct General;

#[tokio::main]
async fn main() {
    // Configure the client with your Discord bot token in the environment.
    let token = env::var("DISCORD_TOKEN")
        .expect("Expected a token in the environment");

    let framework = StandardFramework::new()
        .configure(|c| c
            .prefix("~"))
        .group(&GENERAL_GROUP);

    let mut client = Client::new(&token)
        .event_handler(Handler)
        .framework(framework)
        .await
        .expect("Err creating client");

    // Obtain a lock to the data owned by the client, and insert the client's
    // voice manager into it. This allows the voice manager to be accessible by
    // event handlers and framework commands.
    {
        let mut data = client.data.write().await;
        data.insert::<VoiceManager>(Arc::clone(&client.voice_manager));
    }

    let _ = client.start().await.map_err(|why| println!("Client ended: {:?}", why));
}

#[command]
<<<<<<< HEAD
async fn deafen(ctx: &mut Context, msg: &Message) -> CommandResult {
    let guild_id = match ctx.cache.read().await.guild_channel(msg.channel_id) {
        Some(channel) => channel.read().await.guild_id,
=======
fn deafen(ctx: &Context, msg: &Message) -> CommandResult {
    let guild_id = match ctx.cache.read().guild_channel(msg.channel_id) {
        Some(channel) => channel.read().guild_id,
>>>>>>> 3e4294b5
        None => {
            check_msg(msg.channel_id.say(&ctx.http, "DMs not supported").await);

            return Ok(());
        },
    };

    let manager_lock = ctx.data.read().await.get::<VoiceManager>().cloned().unwrap();
    let mut manager = manager_lock.lock().await;

    let handler = match manager.get_mut(guild_id) {
        Some(handler) => handler,
        None => {
<<<<<<< HEAD
            check_msg(msg.reply(&ctx, "Not in a voice channel").await);
=======
            check_msg(msg.reply(ctx, "Not in a voice channel"));
>>>>>>> 3e4294b5

            return Ok(());
        },
    };

    if handler.self_deaf {
        check_msg(msg.channel_id.say(&ctx.http, "Already deafened").await);
    } else {
        handler.deafen(true);

        check_msg(msg.channel_id.say(&ctx.http, "Deafened").await);
    }

    Ok(())
}

#[command]
<<<<<<< HEAD
async fn join(ctx: &mut Context, msg: &Message) -> CommandResult {
    let guild = match msg.guild(&ctx.cache).await {
=======
fn join(ctx: &Context, msg: &Message) -> CommandResult {
    let guild = match msg.guild(&ctx.cache) {
>>>>>>> 3e4294b5
        Some(guild) => guild,
        None => {
            check_msg(msg.channel_id.say(&ctx.http, "DMs not supported").await);

            return Ok(());
        }
    };

    let guild_id = guild.read().await.id;

    let channel_id = guild
        .read()
        .await
        .voice_states.get(&msg.author.id)
        .and_then(|voice_state| voice_state.channel_id);

    let connect_to = match channel_id {
        Some(channel) => channel,
        None => {
<<<<<<< HEAD
            check_msg(msg.reply(&ctx, "Not in a voice channel").await);
=======
            check_msg(msg.reply(ctx, "Not in a voice channel"));
>>>>>>> 3e4294b5

            return Ok(());
        }
    };

    let manager_lock = ctx.data.read().await.
        get::<VoiceManager>().cloned().expect("Expected VoiceManager in TypeMap.");
    let mut manager = manager_lock.lock().await;

    if manager.join(guild_id, connect_to).is_some() {
        check_msg(msg.channel_id.say(&ctx.http, &format!("Joined {}", connect_to.mention())).await);
    } else {
        check_msg(msg.channel_id.say(&ctx.http, "Error joining the channel").await);
    }

    Ok(())
}

#[command]
<<<<<<< HEAD
async fn leave(ctx: &mut Context, msg: &Message) -> CommandResult {
    let guild_id = match ctx.cache.read().await.guild_channel(msg.channel_id) {
        Some(channel) => channel.read().await.guild_id,
=======
fn leave(ctx: &Context, msg: &Message) -> CommandResult {
    let guild_id = match ctx.cache.read().guild_channel(msg.channel_id) {
        Some(channel) => channel.read().guild_id,
>>>>>>> 3e4294b5
        None => {
            check_msg(msg.channel_id.say(&ctx.http, "DMs not supported").await);

            return Ok(());
        },
    };

    let manager_lock = ctx.data.read().await
        .get::<VoiceManager>().cloned().expect("Expected VoiceManager in TypeMap.");
    let mut manager = manager_lock.lock().await;
    let has_handler = manager.get(guild_id).is_some();

    if has_handler {
        manager.remove(guild_id);

        check_msg(msg.channel_id.say(&ctx.http, "Left voice channel").await);
    } else {
<<<<<<< HEAD
        check_msg(msg.reply(&ctx, "Not in a voice channel").await);
=======
        check_msg(msg.reply(ctx, "Not in a voice channel"));
>>>>>>> 3e4294b5
    }

    Ok(())
}

#[command]
<<<<<<< HEAD
async fn mute(ctx: &mut Context, msg: &Message) -> CommandResult {
    let guild_id = match ctx.cache.read().await.guild_channel(msg.channel_id) {
        Some(channel) => channel.read().await.guild_id,
=======
fn mute(ctx: &Context, msg: &Message) -> CommandResult {
    let guild_id = match ctx.cache.read().guild_channel(msg.channel_id) {
        Some(channel) => channel.read().guild_id,
>>>>>>> 3e4294b5
        None => {
            check_msg(msg.channel_id.say(&ctx.http, "DMs not supported").await);

            return Ok(());
        },
    };

    let manager_lock = ctx.data.read().await
        .get::<VoiceManager>().cloned().expect("Expected VoiceManager in TypeMap.");
    let mut manager = manager_lock.lock().await;

    let handler = match manager.get_mut(guild_id) {
        Some(handler) => handler,
        None => {
<<<<<<< HEAD
            check_msg(msg.reply(&ctx, "Not in a voice channel").await);
=======
            check_msg(msg.reply(ctx, "Not in a voice channel"));
>>>>>>> 3e4294b5

            return Ok(());
        },
    };

    if handler.self_mute {
        check_msg(msg.channel_id.say(&ctx.http, "Already muted").await);
    } else {
        handler.mute(true);

        check_msg(msg.channel_id.say(&ctx.http, "Now muted").await);
    }

    Ok(())
}

#[command]
<<<<<<< HEAD
async fn ping(context: &mut Context, msg: &Message) -> CommandResult {
    check_msg(msg.channel_id.say(&context.http, "Pong!").await);
=======
fn ping(context: &Context, msg: &Message) -> CommandResult {
    check_msg(msg.channel_id.say(&context.http, "Pong!"));
>>>>>>> 3e4294b5

    Ok(())
}

#[command]
<<<<<<< HEAD
async fn play(ctx: &mut Context, msg: &Message, mut args: Args) -> CommandResult {
=======
fn play(ctx: &Context, msg: &Message, mut args: Args) -> CommandResult {
>>>>>>> 3e4294b5
    let url = match args.single::<String>() {
        Ok(url) => url,
        Err(_) => {
            check_msg(msg.channel_id.say(&ctx.http, "Must provide a URL to a video or audio").await);

            return Ok(());
        },
    };

    if !url.starts_with("http") {
        check_msg(msg.channel_id.say(&ctx.http, "Must provide a valid URL").await);

        return Ok(());
    }

    let guild_id = match ctx.cache.read().await.guild_channel(msg.channel_id) {
        Some(channel) => channel.read().await.guild_id,
        None => {
            check_msg(msg.channel_id.say(&ctx.http, "Error finding channel info").await);

            return Ok(());
        },
    };

    let manager_lock = ctx.data.read().await
        .get::<VoiceManager>().cloned().expect("Expected VoiceManager in TypeMap.");
    let mut manager = manager_lock.lock().await;

    if let Some(handler) = manager.get_mut(guild_id) {
        let source = match voice::ytdl(&url).await {
            Ok(source) => source,
            Err(why) => {
                println!("Err starting source: {:?}", why);

                check_msg(msg.channel_id.say(&ctx.http, "Error sourcing ffmpeg").await);

                return Ok(());
            },
        };

        handler.play(source);

        check_msg(msg.channel_id.say(&ctx.http, "Playing song").await);
    } else {
        check_msg(msg.channel_id.say(&ctx.http, "Not in a voice channel to play in").await);
    }

    Ok(())
}

#[command]
<<<<<<< HEAD
async fn undeafen(ctx: &mut Context, msg: &Message) -> CommandResult {
    let guild_id = match ctx.cache.read().await.guild_channel(msg.channel_id) {
        Some(channel) => channel.read().await.guild_id,
=======
fn undeafen(ctx: &Context, msg: &Message) -> CommandResult {
    let guild_id = match ctx.cache.read().guild_channel(msg.channel_id) {
        Some(channel) => channel.read().guild_id,
>>>>>>> 3e4294b5
        None => {
            check_msg(msg.channel_id.say(&ctx.http, "Error finding channel info").await);

            return Ok(());
        },
    };

    let manager_lock = ctx.data.read().await
        .get::<VoiceManager>().cloned().expect("Expected VoiceManager in TypeMap.");
    let mut manager = manager_lock.lock().await;

    if let Some(handler) = manager.get_mut(guild_id) {
        handler.deafen(false);

        check_msg(msg.channel_id.say(&ctx.http, "Undeafened").await);
    } else {
        check_msg(msg.channel_id.say(&ctx.http, "Not in a voice channel to undeafen in").await);
    }

    Ok(())
}

#[command]
<<<<<<< HEAD
async fn unmute(ctx: &mut Context, msg: &Message) -> CommandResult {
    let guild_id = match ctx.cache.read().await.guild_channel(msg.channel_id) {
        Some(channel) => channel.read().await.guild_id,
=======
fn unmute(ctx: &Context, msg: &Message) -> CommandResult {
    let guild_id = match ctx.cache.read().guild_channel(msg.channel_id) {
        Some(channel) => channel.read().guild_id,
>>>>>>> 3e4294b5
        None => {
            check_msg(msg.channel_id.say(&ctx.http, "Error finding channel info").await);

            return Ok(());
        },
    };
    let manager_lock = ctx.data.read().await
        .get::<VoiceManager>().cloned().expect("Expected VoiceManager in TypeMap.");
    let mut manager = manager_lock.lock().await;

    if let Some(handler) = manager.get_mut(guild_id) {
        handler.mute(false);

        check_msg(msg.channel_id.say(&ctx.http, "Unmuted").await);
    } else {
        check_msg(msg.channel_id.say(&ctx.http, "Not in a voice channel to unmute in").await);
    }

    Ok(())
}

/// Checks that a message successfully sent; if not, then logs why to stdout.
fn check_msg(result: SerenityResult<Message>) {
    if let Err(why) = result {
        println!("Error sending message: {:?}", why);
    }
}<|MERGE_RESOLUTION|>--- conflicted
+++ resolved
@@ -86,15 +86,9 @@
 }
 
 #[command]
-<<<<<<< HEAD
-async fn deafen(ctx: &mut Context, msg: &Message) -> CommandResult {
-    let guild_id = match ctx.cache.read().await.guild_channel(msg.channel_id) {
-        Some(channel) => channel.read().await.guild_id,
-=======
-fn deafen(ctx: &Context, msg: &Message) -> CommandResult {
-    let guild_id = match ctx.cache.read().guild_channel(msg.channel_id) {
-        Some(channel) => channel.read().guild_id,
->>>>>>> 3e4294b5
+async fn deafen(ctx: &Context, msg: &Message) -> CommandResult {
+    let guild_id = match ctx.cache.read().await.guild_channel(msg.channel_id) {
+        Some(channel) => channel.read().await.guild_id,
         None => {
             check_msg(msg.channel_id.say(&ctx.http, "DMs not supported").await);
 
@@ -108,11 +102,7 @@
     let handler = match manager.get_mut(guild_id) {
         Some(handler) => handler,
         None => {
-<<<<<<< HEAD
             check_msg(msg.reply(&ctx, "Not in a voice channel").await);
-=======
-            check_msg(msg.reply(ctx, "Not in a voice channel"));
->>>>>>> 3e4294b5
 
             return Ok(());
         },
@@ -130,13 +120,8 @@
 }
 
 #[command]
-<<<<<<< HEAD
-async fn join(ctx: &mut Context, msg: &Message) -> CommandResult {
+async fn join(ctx: &Context, msg: &Message) -> CommandResult {
     let guild = match msg.guild(&ctx.cache).await {
-=======
-fn join(ctx: &Context, msg: &Message) -> CommandResult {
-    let guild = match msg.guild(&ctx.cache) {
->>>>>>> 3e4294b5
         Some(guild) => guild,
         None => {
             check_msg(msg.channel_id.say(&ctx.http, "DMs not supported").await);
@@ -156,11 +141,7 @@
     let connect_to = match channel_id {
         Some(channel) => channel,
         None => {
-<<<<<<< HEAD
-            check_msg(msg.reply(&ctx, "Not in a voice channel").await);
-=======
-            check_msg(msg.reply(ctx, "Not in a voice channel"));
->>>>>>> 3e4294b5
+            check_msg(msg.reply(ctx, "Not in a voice channel").await);
 
             return Ok(());
         }
@@ -180,15 +161,9 @@
 }
 
 #[command]
-<<<<<<< HEAD
-async fn leave(ctx: &mut Context, msg: &Message) -> CommandResult {
-    let guild_id = match ctx.cache.read().await.guild_channel(msg.channel_id) {
-        Some(channel) => channel.read().await.guild_id,
-=======
-fn leave(ctx: &Context, msg: &Message) -> CommandResult {
-    let guild_id = match ctx.cache.read().guild_channel(msg.channel_id) {
-        Some(channel) => channel.read().guild_id,
->>>>>>> 3e4294b5
+async fn leave(ctx: &Context, msg: &Message) -> CommandResult {
+    let guild_id = match ctx.cache.read().await.guild_channel(msg.channel_id) {
+        Some(channel) => channel.read().await.guild_id,
         None => {
             check_msg(msg.channel_id.say(&ctx.http, "DMs not supported").await);
 
@@ -206,26 +181,16 @@
 
         check_msg(msg.channel_id.say(&ctx.http, "Left voice channel").await);
     } else {
-<<<<<<< HEAD
-        check_msg(msg.reply(&ctx, "Not in a voice channel").await);
-=======
-        check_msg(msg.reply(ctx, "Not in a voice channel"));
->>>>>>> 3e4294b5
-    }
-
-    Ok(())
-}
-
-#[command]
-<<<<<<< HEAD
-async fn mute(ctx: &mut Context, msg: &Message) -> CommandResult {
-    let guild_id = match ctx.cache.read().await.guild_channel(msg.channel_id) {
-        Some(channel) => channel.read().await.guild_id,
-=======
-fn mute(ctx: &Context, msg: &Message) -> CommandResult {
-    let guild_id = match ctx.cache.read().guild_channel(msg.channel_id) {
-        Some(channel) => channel.read().guild_id,
->>>>>>> 3e4294b5
+        check_msg(msg.reply(ctx, "Not in a voice channel").await);
+    }
+
+    Ok(())
+}
+
+#[command]
+async fn mute(ctx: &Context, msg: &Message) -> CommandResult {
+    let guild_id = match ctx.cache.read().await.guild_channel(msg.channel_id) {
+        Some(channel) => channel.read().await.guild_id,
         None => {
             check_msg(msg.channel_id.say(&ctx.http, "DMs not supported").await);
 
@@ -240,11 +205,7 @@
     let handler = match manager.get_mut(guild_id) {
         Some(handler) => handler,
         None => {
-<<<<<<< HEAD
-            check_msg(msg.reply(&ctx, "Not in a voice channel").await);
-=======
-            check_msg(msg.reply(ctx, "Not in a voice channel"));
->>>>>>> 3e4294b5
+            check_msg(msg.reply(ctx, "Not in a voice channel").await);
 
             return Ok(());
         },
@@ -262,23 +223,14 @@
 }
 
 #[command]
-<<<<<<< HEAD
-async fn ping(context: &mut Context, msg: &Message) -> CommandResult {
+async fn ping(context: &Context, msg: &Message) -> CommandResult {
     check_msg(msg.channel_id.say(&context.http, "Pong!").await);
-=======
-fn ping(context: &Context, msg: &Message) -> CommandResult {
-    check_msg(msg.channel_id.say(&context.http, "Pong!"));
->>>>>>> 3e4294b5
-
-    Ok(())
-}
-
-#[command]
-<<<<<<< HEAD
-async fn play(ctx: &mut Context, msg: &Message, mut args: Args) -> CommandResult {
-=======
-fn play(ctx: &Context, msg: &Message, mut args: Args) -> CommandResult {
->>>>>>> 3e4294b5
+
+    Ok(())
+}
+
+#[command]
+async fn play(ctx: &Context, msg: &Message, mut args: Args) -> CommandResult {
     let url = match args.single::<String>() {
         Ok(url) => url,
         Err(_) => {
@@ -330,15 +282,9 @@
 }
 
 #[command]
-<<<<<<< HEAD
-async fn undeafen(ctx: &mut Context, msg: &Message) -> CommandResult {
-    let guild_id = match ctx.cache.read().await.guild_channel(msg.channel_id) {
-        Some(channel) => channel.read().await.guild_id,
-=======
-fn undeafen(ctx: &Context, msg: &Message) -> CommandResult {
-    let guild_id = match ctx.cache.read().guild_channel(msg.channel_id) {
-        Some(channel) => channel.read().guild_id,
->>>>>>> 3e4294b5
+async fn undeafen(ctx: &Context, msg: &Message) -> CommandResult {
+    let guild_id = match ctx.cache.read().await.guild_channel(msg.channel_id) {
+        Some(channel) => channel.read().await.guild_id,
         None => {
             check_msg(msg.channel_id.say(&ctx.http, "Error finding channel info").await);
 
@@ -362,15 +308,9 @@
 }
 
 #[command]
-<<<<<<< HEAD
-async fn unmute(ctx: &mut Context, msg: &Message) -> CommandResult {
-    let guild_id = match ctx.cache.read().await.guild_channel(msg.channel_id) {
-        Some(channel) => channel.read().await.guild_id,
-=======
-fn unmute(ctx: &Context, msg: &Message) -> CommandResult {
-    let guild_id = match ctx.cache.read().guild_channel(msg.channel_id) {
-        Some(channel) => channel.read().guild_id,
->>>>>>> 3e4294b5
+async fn unmute(ctx: &Context, msg: &Message) -> CommandResult {
+    let guild_id = match ctx.cache.read().await.guild_channel(msg.channel_id) {
+        Some(channel) => channel.read().await.guild_id,
         None => {
             check_msg(msg.channel_id.say(&ctx.http, "Error finding channel info").await);
 
