//! Requires the "client", "standard_framework", and "voice" features be enabled
//! in your Cargo.toml, like so:
//!
//! ```toml
//! [dependencies.serenity]
//! git = "https://github.com/serenity-rs/serenity.git"
//! features = ["client", "standard_framework", "voice"]
//! ```
use std::{env, sync::Arc};

use serenity::{
    async_trait,
    client::{bridge::voice::ClientVoiceManager, Client, Context, EventHandler},
    framework::{
        StandardFramework,
        standard::{
            Args, CommandResult,
            macros::{command, group},
        },
    },
    model::{channel::Message, gateway::Ready, id::ChannelId, misc::Mentionable},
    prelude::*,
    voice::AudioReceiver,
    Result as SerenityResult,
};

struct VoiceManager;

impl TypeMapKey for VoiceManager {
    type Value = Arc<Mutex<ClientVoiceManager>>;
}

struct Handler;

#[async_trait]
impl EventHandler for Handler {
    async fn ready(&self, _: Context, ready: Ready) {
        println!("{} is connected!", ready.user.name);
    }
}

struct Receiver;

impl Receiver {
    pub fn new() -> Self {
        // You can manage state here, such as a buffer of audio packet bytes so
        // you can later store them in intervals.
        Self { }
    }
}

#[async_trait]
impl AudioReceiver for Receiver {
    async fn speaking_update(&self, _ssrc: u32, _user_id: u64, _speaking: bool) {
        // You can implement logic here so that you can differentiate users'
        // SSRCs and map the SSRC to the User ID and maintain a state in
        // `Receiver`. Using this map, you can map the `ssrc` in `voice_packet`
        // to the user ID and handle their audio packets separately.
    }

    async fn voice_packet(
        &self,
        ssrc: u32,
        sequence: u16,
        _timestamp: u32,
        _stereo: bool,
        data: &[i16],
        compressed_size: usize,
    ) {
        println!("Audio packet's first 5 bytes: {:?}", data.get(..5));
        println!(
            "Audio packet sequence {:05} has {:04} bytes (decompressed from {}), SSRC {}",
            sequence,
            data.len(),
            compressed_size,
            ssrc,
        );
    }

    async fn client_connect(&self, _ssrc: u32, _user_id: u64) {
        // You can implement your own logic here to handle a user who has joined the
        // voice channel e.g., allocate structures, map their SSRC to User ID.
    }

    async fn client_disconnect(&self, _user_id: u64) {
        // You can implement your own logic here to handle a user who has left the
        // voice channel e.g., finalise processing of statistics etc.
        // You will typically need to map the User ID to their SSRC; observed when
        // speaking or connecting.
    }
}

#[group]
#[commands(join, leave, ping)]
struct General;

#[tokio::main]
async fn main() {
    // Configure the client with your Discord bot token in the environment.
    let token = env::var("DISCORD_TOKEN")
        .expect("Expected a token in the environment");

    let framework = StandardFramework::new()
        .configure(|c| c
            .prefix("~"))
        .group(&GENERAL_GROUP);

    let mut client = Client::new(&token)
        .event_handler(Handler)
        .framework(framework)
        .await
        .expect("Err creating client");

    // Obtain a lock to the data owned by the client, and insert the client's
    // voice manager into it. This allows the voice manager to be accessible by
    // event handlers and framework commands.
    {
        let mut data = client.data.write().await;
        data.insert::<VoiceManager>(Arc::clone(&client.voice_manager));
    }

    let _ = client.start().await.map_err(|why| println!("Client ended: {:?}", why));
}

#[command]
<<<<<<< HEAD
async fn join(ctx: &mut Context, msg: &Message, mut args: Args) -> CommandResult {
    let connect_to = match args.single::<u64>() {
        Ok(id) => ChannelId(id),
        Err(_) => {
            check_msg(msg.reply(&ctx, "Requires a valid voice channel ID be given").await);
=======
fn join(ctx: &Context, msg: &Message, mut args: Args) -> CommandResult {
    let connect_to = match args.single::<u64>() {
        Ok(id) => ChannelId(id),
        Err(_) => {
            check_msg(msg.reply(ctx, "Requires a valid voice channel ID be given"));
>>>>>>> 3e4294b5

            return Ok(());
        },
    };

    let guild_id = match ctx.cache.read().await.guild_channel(msg.channel_id) {
        Some(channel) => channel.read().await.guild_id,
        None => {
            check_msg(msg.channel_id.say(&ctx.http, "DMs not supported").await);

            return Ok(());
        },
    };

    let manager_lock = ctx.data.read().await
        .get::<VoiceManager>().cloned().expect("Expected VoiceManager in TypeMap.");
    let mut manager = manager_lock.lock().await;

    if let Some(handler) = manager.join(guild_id, connect_to) {
        handler.listen(Some(Arc::new(Receiver::new())));
        check_msg(msg.channel_id.say(&ctx.http, &format!("Joined {}", connect_to.mention())).await);
    } else {
        check_msg(msg.channel_id.say(&ctx.http, "Error joining the channel").await);
    }

    Ok(())
}

#[command]
<<<<<<< HEAD
async fn leave(ctx: &mut Context, msg: &Message) -> CommandResult {
    let guild_id = match ctx.cache.read().await.guild_channel(msg.channel_id) {
        Some(channel) => channel.read().await.guild_id,
=======
fn leave(ctx: &Context, msg: &Message) -> CommandResult {
    let guild_id = match ctx.cache.read().guild_channel(msg.channel_id) {
        Some(channel) => channel.read().guild_id,
>>>>>>> 3e4294b5
        None => {
            check_msg(msg.channel_id.say(&ctx.http, "DMs not supported").await);

            return Ok(());
        },
    };

    let manager_lock = ctx.data.read().await.get::<VoiceManager>().cloned()
        .expect("Expected VoiceManager in TypeMap.");
    let mut manager = manager_lock.lock().await;
    let has_handler = manager.get(guild_id).is_some();

    if has_handler {
        manager.remove(guild_id);

        check_msg(msg.channel_id.say(&ctx.http,"Left voice channel").await);
    } else {
<<<<<<< HEAD
        check_msg(msg.reply(&ctx, "Not in a voice channel").await);
=======
        check_msg(msg.reply(ctx, "Not in a voice channel"));
>>>>>>> 3e4294b5
    }

    Ok(())
}

#[command]
<<<<<<< HEAD
async fn ping(ctx: &mut Context, msg: &Message) -> CommandResult {
    check_msg(msg.channel_id.say(&ctx.http,"Pong!").await);
=======
fn ping(ctx: &Context, msg: &Message) -> CommandResult {
    check_msg(msg.channel_id.say(&ctx.http,"Pong!"));
>>>>>>> 3e4294b5

    Ok(())
}

/// Checks that a message successfully sent; if not, then logs why to stdout.
fn check_msg(result: SerenityResult<Message>) {
    if let Err(why) = result {
        println!("Error sending message: {:?}", why);
    }
}<|MERGE_RESOLUTION|>--- conflicted
+++ resolved
@@ -123,19 +123,11 @@
 }
 
 #[command]
-<<<<<<< HEAD
-async fn join(ctx: &mut Context, msg: &Message, mut args: Args) -> CommandResult {
+async fn join(ctx: &Context, msg: &Message, mut args: Args) -> CommandResult {
     let connect_to = match args.single::<u64>() {
         Ok(id) => ChannelId(id),
         Err(_) => {
-            check_msg(msg.reply(&ctx, "Requires a valid voice channel ID be given").await);
-=======
-fn join(ctx: &Context, msg: &Message, mut args: Args) -> CommandResult {
-    let connect_to = match args.single::<u64>() {
-        Ok(id) => ChannelId(id),
-        Err(_) => {
-            check_msg(msg.reply(ctx, "Requires a valid voice channel ID be given"));
->>>>>>> 3e4294b5
+            check_msg(msg.reply(ctx, "Requires a valid voice channel ID be given").await);
 
             return Ok(());
         },
@@ -165,15 +157,9 @@
 }
 
 #[command]
-<<<<<<< HEAD
-async fn leave(ctx: &mut Context, msg: &Message) -> CommandResult {
+async fn leave(ctx: &Context, msg: &Message) -> CommandResult {
     let guild_id = match ctx.cache.read().await.guild_channel(msg.channel_id) {
         Some(channel) => channel.read().await.guild_id,
-=======
-fn leave(ctx: &Context, msg: &Message) -> CommandResult {
-    let guild_id = match ctx.cache.read().guild_channel(msg.channel_id) {
-        Some(channel) => channel.read().guild_id,
->>>>>>> 3e4294b5
         None => {
             check_msg(msg.channel_id.say(&ctx.http, "DMs not supported").await);
 
@@ -191,24 +177,15 @@
 
         check_msg(msg.channel_id.say(&ctx.http,"Left voice channel").await);
     } else {
-<<<<<<< HEAD
-        check_msg(msg.reply(&ctx, "Not in a voice channel").await);
-=======
-        check_msg(msg.reply(ctx, "Not in a voice channel"));
->>>>>>> 3e4294b5
+        check_msg(msg.reply(ctx, "Not in a voice channel").await);
     }
 
     Ok(())
 }
 
 #[command]
-<<<<<<< HEAD
-async fn ping(ctx: &mut Context, msg: &Message) -> CommandResult {
+async fn ping(ctx: &Context, msg: &Message) -> CommandResult {
     check_msg(msg.channel_id.say(&ctx.http,"Pong!").await);
-=======
-fn ping(ctx: &Context, msg: &Message) -> CommandResult {
-    check_msg(msg.channel_id.say(&ctx.http,"Pong!"));
->>>>>>> 3e4294b5
 
     Ok(())
 }
