--- conflicted
+++ resolved
@@ -134,11 +134,7 @@
     let guild_id = match ctx.cache.read().await.guild_channel(msg.channel_id) {
         Some(channel) => channel.read().await.guild_id,
         None => {
-<<<<<<< HEAD
-            check_msg(msg.channel_id.say(&ctx.http, "Groups and DMs not supported").await);
-=======
             check_msg(msg.channel_id.say(&ctx.http, "DMs not supported"));
->>>>>>> b3196ebb
 
             return Ok(());
         },
@@ -163,11 +159,7 @@
     let guild_id = match ctx.cache.read().await.guild_channel(msg.channel_id) {
         Some(channel) => channel.read().await.guild_id,
         None => {
-<<<<<<< HEAD
-            check_msg(msg.channel_id.say(&ctx.http, "Groups and DMs not supported").await);
-=======
             check_msg(msg.channel_id.say(&ctx.http, "DMs not supported"));
->>>>>>> b3196ebb
 
             return Ok(());
         },
