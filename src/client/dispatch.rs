--- conflicted
+++ resolved
@@ -15,13 +15,8 @@
     event_handler::{EventHandler, RawEventHandler},
     Context
 };
-<<<<<<< HEAD
-use typemap::ShareMap;
 #[cfg(feature = "cache")]
 use tokio::time::timeout;
-=======
-use threadpool::ThreadPool;
->>>>>>> f02a0dfe
 
 use crate::http::Http;
 use crate::CacheAndHttp;
@@ -95,21 +90,12 @@
 #[allow(clippy::too_many_arguments)]
 pub(crate) fn dispatch<'rec>(
     event: DispatchEvent,
-<<<<<<< HEAD
     #[cfg(feature = "framework")]
     framework: &'rec Arc<Option<Box<dyn Framework + Send + Sync >>>,
-    data: &'rec Arc<RwLock<ShareMap>>,
+    data: &'rec Arc<RwLock<TypeMap>>,
     event_handler: &'rec Option<Arc<dyn EventHandler>>,
     raw_event_handler: &'rec Option<Arc<dyn RawEventHandler>>,
     runner_tx: &'rec Sender<InterMessage>,
-=======
-    framework: &Arc<Mutex<Option<Box<dyn Framework + Send>>>>,
-    data: &Arc<RwLock<TypeMap>>,
-    event_handler: &Option<Arc<dyn EventHandler>>,
-    raw_event_handler: &Option<Arc<dyn RawEventHandler>>,
-    runner_tx: &Sender<InterMessage>,
-    threadpool: &ThreadPool,
->>>>>>> f02a0dfe
     shard_id: u64,
     cache_and_http: Arc<CacheAndHttp>,
 ) -> BoxFuture<'rec, ()> {
@@ -153,101 +139,6 @@
                             cache_and_http,
                         ).await;
                     }
-<<<<<<< HEAD
-=======
-                },
-                other => {
-                    handle_event(
-                        other,
-                        data,
-                        h,
-                        runner_tx,
-                        threadpool,
-                        shard_id,
-                        cache_and_http,
-                    );
-                }
-            }
-        },
-        (None, Some(ref rh)) => {
-            if let DispatchEvent::Model(e) = event {
-                #[cfg(not(feature = "cache"))]
-                let context = context(data, runner_tx, shard_id, &cache_and_http.http);
-                #[cfg(feature = "cache")]
-                let context = context(data, runner_tx, shard_id, &cache_and_http.http, &cache_and_http.cache);
-
-                let event_handler = Arc::clone(rh);
-                threadpool.execute(move || {
-                    event_handler.raw_event(context, e);
-                });
-            }
-        },
-        (Some(_), Some(_)) => {
-            if let DispatchEvent::Model(ref e) = event {
-                    dispatch(DispatchEvent::Model(e.clone()),
-                             framework,
-                             data,
-                             &None,
-                             raw_event_handler,
-                             runner_tx,
-                             threadpool,
-                             shard_id,
-                             Arc::clone(&cache_and_http))
-            }
-            dispatch(event,
-                     framework,
-                     data,
-                     event_handler,
-                     &None,
-                     runner_tx,
-                     threadpool,
-                     shard_id,
-                     cache_and_http);
-        }
-    };
-}
-
-#[cfg(not(feature = "framework"))]
-pub(crate) fn dispatch(
-    event: DispatchEvent,
-    data: &Arc<RwLock<TypeMap>>,
-    event_handler: &Option<Arc<dyn EventHandler>>,
-    raw_event_handler: &Option<Arc<dyn RawEventHandler>>,
-    runner_tx: &Sender<InterMessage>,
-    threadpool: &ThreadPool,
-    shard_id: u64,
-    cache_and_http: Arc<CacheAndHttp>,
-) {
-    match (event_handler, raw_event_handler) {
-        (None, None) => {}, // Do nothing
-        (Some(ref h), None) => {
-            match event {
-                DispatchEvent::Model(Event::MessageCreate(mut event)) => {
-                    update(&cache_and_http, &mut event);
-
-                    #[cfg(not(feature = "cache"))]
-                    let context = context(data, runner_tx, shard_id, &cache_and_http.http);
-                    #[cfg(feature = "cache")]
-                    let context = context(data, runner_tx, shard_id, &cache_and_http.http, &cache_and_http.cache);
-
-                    dispatch_message(
-                        context.clone(),
-                        event.message.clone(),
-                        h,
-                        threadpool,
-                    );
-                },
-                other => {
-                    handle_event(
-                        other,
-                        data,
-                        h,
-                        runner_tx,
-                        threadpool,
-                        shard_id,
-                        cache_and_http,
-                    );
->>>>>>> f02a0dfe
                 }
             },
             (None, Some(ref rh)) => {
