use crate::internal::prelude::*;
use crate::model::ModelError;
use serde_json::Error as JsonError;
use std::{
    error::Error as StdError,
    fmt::{
        self,
        Display,
        Error as FormatError
    },
    io::Error as IoError,
    num::ParseIntError
};

#[cfg(feature = "http")]
use reqwest::{Error as ReqwestError, header::InvalidHeaderValue};
#[cfg(feature = "voice")]
use audiopus::Error as OpusError;
#[cfg(feature = "gateway")]
use async_tungstenite::tungstenite::error::Error as TungsteniteError;
#[cfg(feature = "client")]
use crate::client::ClientError;
#[cfg(feature = "gateway")]
use crate::gateway::GatewayError;
#[cfg(feature = "http")]
use crate::http::HttpError;
#[cfg(all(feature = "gateway", feature = "rustls_backend"))]
use crate::internal::ws_impl::RustlsError;
#[cfg(feature = "voice")]
use crate::voice::VoiceError;

/// The common result type between most library functions.
///
/// The library exposes functions which, for a result type, exposes only one
/// type, rather than the usual 2 (`Result<T, Error>`). This is because all
/// functions that return a result return serenity's [`Error`], so this is
/// implied, and a "simpler" result is used.
///
/// [`Error`]: enum.Error.html
pub type Result<T> = StdResult<T, Error>;

/// A common error enum returned by most of the library's functionality within a
/// custom [`Result`].
///
/// The most common error types, the [`ClientError`] and [`GatewayError`]
/// enums, are both wrapped around this in the form of the [`Client`] and
/// [`Gateway`] variants.
///
/// [`Client`]: #variant.Client
/// [`ClientError`]: client/enum.ClientError.html
/// [`Gateway`]: #variant.Gateway
/// [`GatewayError`]: gateway/enum.GatewayError.html
/// [`Result`]: type.Result.html
#[derive(Debug)]
pub enum Error {
    /// An error while decoding a payload.
    Decode(&'static str, Value),
    /// There was an error with a format.
    Format(FormatError),
    /// An `std::io` error.
    Io(IoError),
    /// An error from the `serde_json` crate.
    Json(JsonError),
    /// An error from the [`model`] module.
    ///
    /// [`model`]: model/index.html
    Model(ModelError),
    /// An error occurred while parsing an integer.
    Num(ParseIntError),
    /// Input exceeded a limit.
    /// Providing the input and the limit that's not supposed to be exceeded.
    ///
    /// *This only exists for the `GuildId::ban` and `Member::ban` functions. For their cases,
    /// it's the "reason".*
    ExceededLimit(String, u32),
    /// Some other error. This is only used for "Expected value <TYPE>" errors,
    /// when a more detailed error can not be easily provided via the
    /// [`Error::Decode`] variant.
    ///
    /// [`Error::Decode`]: #variant.Decode
    Other(&'static str),
    /// An error from the `url` crate.
    Url(String),
    /// A [client] error.
    ///
    /// [client]: client/index.html
    #[cfg(feature = "client")]
    Client(ClientError),
    /// An error from the `gateway` module.
    #[cfg(feature = "gateway")]
    Gateway(GatewayError),
    /// An error from the [`http`] module.
    ///
    /// [`http`]: http/index.html
    #[cfg(feature = "http")]
    Http(Box<HttpError>),
    /// An error occuring in rustls
    #[cfg(all(feature = "gateway", feature = "rustls_backend"))]
    Rustls(RustlsError),
    /// An error from the `tungstenite` crate.
    #[cfg(feature = "gateway")]
    Tungstenite(TungsteniteError),
    /// An error from the `opus` crate.
    #[cfg(feature = "voice")]
    Opus(OpusError),
    /// Indicating an error within the [voice module].
    ///
    /// [voice module]: voice/index.html
    #[cfg(feature = "voice")]
    Voice(VoiceError),
    #[doc(hidden)]
    __Nonexhaustive,
}

impl From<FormatError> for Error {
    fn from(e: FormatError) -> Error { Error::Format(e) }
}

#[cfg(feature = "gateway")]
impl From<GatewayError> for Error {
    fn from(e: GatewayError) -> Error { Error::Gateway(e) }
}

impl From<IoError> for Error {
    fn from(e: IoError) -> Error { Error::Io(e) }
}

impl From<JsonError> for Error {
    fn from(e: JsonError) -> Error { Error::Json(e) }
}

impl From<ParseIntError> for Error {
    fn from(e: ParseIntError) -> Error { Error::Num(e) }
}

impl From<ModelError> for Error {
    fn from(e: ModelError) -> Error { Error::Model(e) }
}

#[cfg(feature = "voice")]
impl From<OpusError> for Error {
    fn from(e: OpusError) -> Error { Error::Opus(e) }
}

#[cfg(feature = "voice")]
impl From<VoiceError> for Error {
    fn from(e: VoiceError) -> Error { Error::Voice(e) }
}

#[cfg(all(feature = "gateway", feature = "rustls_backend"))]
impl From<RustlsError> for Error {
    fn from(e: RustlsError) -> Error { Error::Rustls(e) }
}

#[cfg(feature = "gateway")]
impl From<TungsteniteError> for Error {
    fn from(e: TungsteniteError) -> Error { Error::Tungstenite(e) }
}

#[cfg(feature = "http")]
impl From<HttpError> for Error {
    fn from(e: HttpError) -> Error { Error::Http(Box::new(e)) }
}

#[cfg(feature = "http")]
impl From<InvalidHeaderValue> for Error {
    fn from(e: InvalidHeaderValue) -> Error { HttpError::InvalidHeader(e).into() }
}

#[cfg(feature = "http")]
impl From<ReqwestError> for Error {
    fn from(e: ReqwestError) -> Error { HttpError::Request(e).into() }
}

impl Display for Error {
    fn fmt(&self, f: &mut fmt::Formatter<'_>) -> fmt::Result {
        match self {
            Error::Decode(msg, _) | Error::Other(msg) => f.write_str(msg),
            Error::ExceededLimit(..) => f.write_str("Input exceeded a limit"),
            Error::Format(inner) => fmt::Display::fmt(&inner, f),
            Error::Io(inner) => fmt::Display::fmt(&inner, f),
            Error::Json(inner) => fmt::Display::fmt(&inner, f),
            Error::Model(inner) => fmt::Display::fmt(&inner, f),
            Error::Num(inner) => fmt::Display::fmt(&inner, f),
            Error::Url(msg) => f.write_str(&msg),
            #[cfg(feature = "client")]
            Error::Client(inner) => fmt::Display::fmt(&inner, f),
            #[cfg(feature = "gateway")]
            Error::Gateway(inner) => fmt::Display::fmt(&inner, f),
            #[cfg(feature = "http")]
            Error::Http(inner) => fmt::Display::fmt(&inner, f),
            #[cfg(feature = "voice")]
<<<<<<< HEAD
            Error::Opus(ref inner) => inner.description(),
            #[cfg(all(feature = "gateway", feature = "rustls_backend"))]
            Error::Rustls(ref inner) => inner.description(),
=======
            Error::Opus(inner) => fmt::Display::fmt(&inner, f),
            #[cfg(all(feature = "gateway", not(feature = "native_tls_backend")))]
            Error::Rustls(inner) => fmt::Display::fmt(&inner, f),
>>>>>>> c3d5264f
            #[cfg(feature = "gateway")]
            Error::Tungstenite(inner) => fmt::Display::fmt(&inner, f),
            #[cfg(feature = "voice")]
            Error::Voice(_) => f.write_str("Voice error"),
            Error::__Nonexhaustive => unreachable!(),
        }
    }
}

impl StdError for Error {
    fn source(&self) -> Option<&(dyn StdError + 'static)> {
        match self {
            Error::Format(inner) => Some(inner),
            Error::Io(inner) => Some(inner),
            Error::Json(inner) => Some(inner),
            Error::Model(inner) => Some(inner),
            Error::Num(inner) => Some(inner),
            #[cfg(feature = "client")]
            Error::Client(inner) => Some(inner),
            #[cfg(feature = "gateway")]
            Error::Gateway(inner) => Some(inner),
            #[cfg(feature = "http")]
            Error::Http(inner) => Some(inner),
            #[cfg(feature = "voice")]
            Error::Opus(inner) => Some(inner),
            #[cfg(all(feature = "gateway", not(feature = "native_tls_backend")))]
            Error::Rustls(inner) => Some(inner),
            #[cfg(feature = "gateway")]
            Error::Tungstenite(inner) => Some(inner),
            _ => None,
        }
    }
}<|MERGE_RESOLUTION|>--- conflicted
+++ resolved
@@ -190,15 +190,9 @@
             #[cfg(feature = "http")]
             Error::Http(inner) => fmt::Display::fmt(&inner, f),
             #[cfg(feature = "voice")]
-<<<<<<< HEAD
-            Error::Opus(ref inner) => inner.description(),
-            #[cfg(all(feature = "gateway", feature = "rustls_backend"))]
-            Error::Rustls(ref inner) => inner.description(),
-=======
             Error::Opus(inner) => fmt::Display::fmt(&inner, f),
             #[cfg(all(feature = "gateway", not(feature = "native_tls_backend")))]
             Error::Rustls(inner) => fmt::Display::fmt(&inner, f),
->>>>>>> c3d5264f
             #[cfg(feature = "gateway")]
             Error::Tungstenite(inner) => fmt::Display::fmt(&inner, f),
             #[cfg(feature = "voice")]
