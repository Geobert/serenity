--- conflicted
+++ resolved
@@ -38,25 +38,15 @@
 //! use serenity::framework::standard::{StandardFramework, CommandResult};
 //!
 //! #[command]
-<<<<<<< HEAD
-//! async fn about(ctx: &mut Context, msg: &Message) -> CommandResult {
+//! async fn about(ctx: &Context, msg: &Message) -> CommandResult {
 //!     msg.channel_id.say(&ctx.http, "A simple test bot").await?;
-=======
-//! fn about(ctx: &Context, msg: &Message) -> CommandResult {
-//!     msg.channel_id.say(&ctx.http, "A simple test bot")?;
->>>>>>> 3e4294b5
 //!
 //!     Ok(())
 //! }
 //!
 //! #[command]
-<<<<<<< HEAD
-//! async fn ping(ctx: &mut Context, msg: &Message) -> CommandResult {
+//! async fn ping(ctx: &Context, msg: &Message) -> CommandResult {
 //!     msg.channel_id.say(&ctx.http, "pong!").await?;
-=======
-//! fn ping(ctx: &Context, msg: &Message) -> CommandResult {
-//!     msg.channel_id.say(&ctx.http, "pong!")?;
->>>>>>> 3e4294b5
 //!
 //!     Ok(())
 //! }
