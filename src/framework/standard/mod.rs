pub mod help_commands;
pub mod macros {
    pub use command_attr::{command, group, help, check, hook};
}

mod args;
mod configuration;
mod parse;
mod structures;

pub use args::{Args, Delimiter, Error as ArgError, Iter, RawArguments};
pub use configuration::{Configuration, WithWhiteSpace};
pub use structures::*;

use structures::buckets::{Bucket, Ratelimit};
pub use structures::buckets::BucketBuilder;

use parse::{ParseError, Invoke};
use parse::map::{CommandMap, GroupMap, Map};

use super::Framework;
use crate::client::Context;
use crate::model::{
    channel::{Message},
    permissions::Permissions,
};
#[cfg(feature = "cache")]
use crate::model::channel::Channel;

use std::collections::HashMap;
use std::sync::Arc;
use tokio::sync::Mutex;
use futures::future::BoxFuture;
use uwl::Stream;
use async_trait::async_trait;

#[cfg(feature = "cache")]
use crate::cache::CacheRwLock;
#[cfg(feature = "cache")]
use crate::model::guild::{Guild, Member};
#[cfg(feature = "cache")]
use crate::internal::RwLockExt;

/// An enum representing all possible fail conditions under which a command won't
/// be executed.
#[derive(Debug)]
pub enum DispatchError {
    /// When a custom function check has failed.
    CheckFailed(&'static str, Reason),
    /// When the command requester has exceeded a ratelimit bucket. The attached
    /// value is the time a requester has to wait to run the command again.
    Ratelimited(i64),
    /// When the requested command is disabled in bot configuration.
    CommandDisabled(String),
    /// When the user is blocked in bot configuration.
    BlockedUser,
    /// When the guild or its owner is blocked in bot configuration.
    BlockedGuild,
    /// When the channel blocked in bot configuration.
    BlockedChannel,
    /// When the requested command can only be used in a direct message or group
    /// channel.
    OnlyForDM,
    /// When the requested command can only be ran in guilds, or the bot doesn't
    /// support DMs.
    OnlyForGuilds,
    /// When the requested command can only be used by bot owners.
    OnlyForOwners,
    /// When the requested command requires one role.
    LackingRole,
    /// When the command requester lacks specific required permissions.
    LackingPermissions(Permissions),
    /// When there are too few arguments.
    NotEnoughArguments { min: u16, given: usize },
    /// When there are too many arguments.
    TooManyArguments { max: u16, given: usize },
    /// When the command was requested by a bot user when they are set to be
    /// ignored.
    IgnoredBot,
    /// When the bot ignores webhooks and a command was issued by one.
    WebhookAuthor,
    #[doc(hidden)]
    __Nonexhaustive,
}

<<<<<<< HEAD
type DispatchHook = for<'fut> fn(&'fut mut Context, &'fut Message, DispatchError) -> BoxFuture<'fut , ()>;
type BeforeHook = for<'fut> fn(&'fut mut Context, &'fut Message, &'fut str) -> BoxFuture<'fut, bool>;
type AfterHook = for<'fut> fn(&'fut mut Context, &'fut Message, &'fut str, Result<(), CommandError>) -> BoxFuture<'fut, ()>;
type UnrecognisedHook = for<'fut> fn(&'fut mut Context, &'fut Message, &'fut str) -> BoxFuture<'fut, ()>;
type NormalMessageHook = for<'fut> fn(&'fut mut Context, &'fut Message) -> BoxFuture<'fut, ()>;
type PrefixOnlyHook = for<'fut> fn(&'fut mut Context, &'fut Message) -> BoxFuture<'fut, ()>;
=======
pub type DispatchHook = dyn Fn(&Context, &Message, DispatchError) + Send + Sync + 'static;
type BeforeHook = dyn Fn(&Context, &Message, &str) -> bool + Send + Sync + 'static;
type AfterHook = dyn Fn(&Context, &Message, &str, Result<(), CommandError>) + Send + Sync + 'static;
type UnrecognisedHook = dyn Fn(&Context, &Message, &str) + Send + Sync + 'static;
type NormalMessageHook = dyn Fn(&Context, &Message) + Send + Sync + 'static;
type PrefixOnlyHook = dyn Fn(&Context, &Message) + Send + Sync + 'static;
>>>>>>> 3e4294b5

/// A utility for easily managing dispatches to commands.
///
/// Refer to the [module-level documentation] for more information.
///
/// [module-level documentation]: index.html
#[derive(Default)]
pub struct StandardFramework {
    groups: Vec<(&'static CommandGroup, Map)>,
    buckets: Mutex<HashMap<String, Bucket>>,
    before: Option<BeforeHook>,
    after: Option<AfterHook>,
    dispatch: Option<DispatchHook>,
    unrecognised_command: Option<Arc<UnrecognisedHook>>,
    normal_message: Option<Arc<NormalMessageHook>>,
    prefix_only: Option<PrefixOnlyHook>,
    config: Configuration,
    help: Option<&'static HelpCommand>,
    /// Whether the framework has been "initialized".
    ///
    /// The framework is initialized once one of the following occurs:
    ///
    /// - configuration has been set;
    /// - a command handler has been set;
    /// - a command check has been set.
    ///
    /// This is used internally to determine whether or not - in addition to
    /// dispatching to the [`EventHandler::message`] handler - to have the
    /// framework check if a [`Event::MessageCreate`] should be processed by
    /// itself.
    ///
    /// [`EventHandler::message`]: ../../client/trait.EventHandler.html#method.message
    /// [`Event::MessageCreate`]: ../../model/event/enum.Event.html#variant.MessageCreate
    pub initialized: bool,
}

impl StandardFramework {
    #[inline]
    pub fn new() -> Self {
        StandardFramework::default()
    }

    /// Configures the framework, setting non-default values. All fields are
    /// optional. Refer to [`Configuration::default`] for more information on
    /// the default values.
    ///
    /// # Examples
    ///
    /// Configuring the framework for a [`Client`], [allowing whitespace between prefixes], and setting the [`prefix`] to `"~"`:
    ///
    /// ```rust,no_run
    /// # use serenity::prelude::EventHandler;
    /// # struct Handler;
    /// # impl EventHandler for Handler {}
    /// use serenity::Client;
    /// use serenity::framework::StandardFramework;
    ///
    /// # async fn run() -> Result<(), Box<dyn std::error::Error>> {
    /// let token = std::env::var("DISCORD_TOKEN")?;
    /// let framework = StandardFramework::new()
    ///     .configure(|c| c
    ///         .with_whitespace(true)
    ///         .prefix("~"));
    ///
    /// let mut client = Client::new_with_framework(&token, Handler, framework).await?;
    /// #     Ok(())
    /// # }
    /// ```
    ///
    /// [`Client`]: ../../client/struct.Client.html
    /// [`Configuration::default`]: struct.Configuration.html#method.default
    /// [`prefix`]: struct.Configuration.html#method.prefix
    /// [allowing whitespace between prefixes]: struct.Configuration.html#method.with_whitespace
    pub fn configure<F>(mut self, f: F) -> Self
    where
        F: FnOnce(&mut Configuration) -> &mut Configuration,
    {
        f(&mut self.config);

        self
    }

    /// Defines a bucket with `delay` between each command, and the `limit` of uses
    /// per `time_span`.
    ///
    /// # Examples
    ///
    /// Create and use a bucket that limits a command to 3 uses per 10 seconds with
    /// a 2 second delay inbetween invocations:
    ///
    /// ```rust,no_run
    /// use serenity::framework::standard::macros::command;
    /// use serenity::framework::standard::{StandardFramework, CommandResult};
    ///
    /// #[command]
    /// // Registers the bucket `basic` to this command.
    /// #[bucket = "basic"]
    /// async fn nothing() -> CommandResult {
    ///     Ok(())
    /// }
    ///
    /// # async fn run() {
    /// let framework = StandardFramework::new()
    ///     .bucket("basic", |b| b.delay(2).time_span(10).limit(3))
    ///     .await;
    /// # }
    /// ```
    #[inline]
    pub async fn bucket<F>(self, name: &str, f: F) -> Self
    where
        F: FnOnce(&mut BucketBuilder) -> &mut BucketBuilder
    {
        let mut builder = BucketBuilder::default();

        f(&mut builder);

        let BucketBuilder {
            delay,
            time_span,
            limit,
            check,
        } = builder;

        self.buckets.lock().await.insert(
            name.to_string(),
            Bucket {
                ratelimit: Ratelimit {
                    delay,
                    limit: Some((time_span, limit)),
                },
                users: HashMap::new(),
                check,
            },
        );

        self
    }

    fn should_fail_common(&self, msg: &Message) -> Option<DispatchError> {
        if self.config.ignore_bots && msg.author.bot {
            return Some(DispatchError::IgnoredBot);
        }

        if self.config.ignore_webhooks && msg.webhook_id.is_some() {
            return Some(DispatchError::WebhookAuthor);
        }

        None
    }

<<<<<<< HEAD
    async fn should_fail<'a>(
        &'a self,
        ctx: &'a mut Context,
        msg: &'a Message,
        args: &'a mut Args,
=======
    fn should_fail(
        &mut self,
        ctx: &Context,
        msg: &Message,
        args: &mut Args,
>>>>>>> 3e4294b5
        command: &'static CommandOptions,
        group: &'static GroupOptions,
    ) -> Option<DispatchError> {
        if let Some(min) = command.min_args {
            if args.len() < min as usize {
                return Some(DispatchError::NotEnoughArguments {
                    min,
                    given: args.len(),
                });
            }
        }

        if let Some(max) = command.max_args {
            if args.len() > max as usize {
                return Some(DispatchError::TooManyArguments {
                    max,
                    given: args.len(),
                });
            }
        }

        if (group.owner_privilege && command.owner_privilege)
            && self.config.owners.contains(&msg.author.id)
        {
            return None;
        }

        if self.config.blocked_users.contains(&msg.author.id) {
            return Some(DispatchError::BlockedUser);
        }

        #[cfg(feature = "cache")]
        {
            if let Some(Channel::Guild(channel)) = msg.channel_id.to_channel_cached(&ctx.cache).await {
                let guild_id = channel.guild_id;

                if self.config.blocked_guilds.contains(&guild_id) {
                    return Some(DispatchError::BlockedGuild);
                }

                if let Some(guild) = guild_id.to_guild_cached(&ctx.cache).await {

                    if self.config.blocked_users.contains(&guild.with(|g| g.owner_id).await) {
                        return Some(DispatchError::BlockedGuild);
                    }
                }
            }
        }

        if !self.config.allowed_channels.is_empty() &&
           !self.config.allowed_channels.contains(&msg.channel_id) {
            return Some(DispatchError::BlockedChannel);
        }

        {
            let mut buckets = self.buckets.lock().await;

            if let Some(ref mut bucket) = command.bucket.as_ref().and_then(|b| buckets.get_mut(*b)) {
                let rate_limit = bucket.take(msg.author.id.0);

                let apply = match bucket.check.as_ref() {
                    Some(check) => (check)(ctx, msg.guild_id, msg.channel_id, msg.author.id).await,
                    None => true,
                };

                if apply && rate_limit > 0 {
                    return Some(DispatchError::Ratelimited(rate_limit));
                }
            }

        }

        for check in group.checks.iter().chain(command.checks.iter()) {
            let res = (check.function)(ctx, msg, args, command).await;

            if let CheckResult::Failure(r) = res {
                return Some(DispatchError::CheckFailed(check.name, r));
            }
        }

        None
    }

    /// Adds a group which can organize several related commands.
    /// Groups are taken into account when using
    /// `serenity::framework::standard::help_commands`.
    ///
    /// # Examples
    ///
    /// Add a group with ping and pong commands:
    ///
    /// ```rust,no_run
    /// # use serenity::prelude::*;
    /// # use std::error::Error as StdError;
    /// # struct Handler;
    /// #
    /// # impl EventHandler for Handler {}
    /// #
    /// use serenity::client::{Client, Context};
    /// use serenity::model::channel::Message;
    /// use serenity::framework::standard::{
    ///     StandardFramework,
    ///     CommandResult,
    ///     macros::{command, group},
    /// };
    ///
    /// // For information regarding this macro, learn more about it in its documentation in `command_attr`.
    /// #[command]
<<<<<<< HEAD
    /// async fn ping(ctx: &mut Context, msg: &Message) -> CommandResult {
    ///     msg.channel_id.say(&ctx.http, "pong!").await?;
=======
    /// fn ping(ctx: &Context, msg: &Message) -> CommandResult {
    ///     msg.channel_id.say(&ctx.http, "pong!")?;
>>>>>>> 3e4294b5
    ///
    ///     Ok(())
    /// }
    ///
    /// #[command]
<<<<<<< HEAD
    /// async fn pong(ctx: &mut Context, msg: &Message) -> CommandResult {
    ///     msg.channel_id.say(&ctx.http, "ping!").await?;
=======
    /// fn pong(ctx: &Context, msg: &Message) -> CommandResult {
    ///     msg.channel_id.say(&ctx.http, "ping!")?;
>>>>>>> 3e4294b5
    ///
    ///     Ok(())
    /// }
    ///
    /// #[group("bingbong")]
    /// #[commands(ping, pong)]
    /// struct BingBong;
    ///
    /// let framework = StandardFramework::new()
    ///     // Groups' names are changed to all uppercase, plus appended with `_GROUP`.
    ///     .group(&BINGBONG_GROUP);
    /// ```
    pub fn group(mut self, group: &'static CommandGroup) -> Self {
        self.group_add(group);
        self.initialized = true;

        self
    }

    /// Adds a group to be used by the framework. Primary use-case is runtime modification
    /// of groups in the framework; will _not_ mark the framework as initialized. Refer to
    /// [`group`] for adding groups in initial configuration.
    ///
    /// Note: does _not_ return `Self` like many other commands. This is because
    /// it's not intended to be chained as the other commands are.
    ///
    /// [`group`]: #method.group
    pub fn group_add(&mut self, group: &'static CommandGroup) {
        let map = if group.options.prefixes.is_empty() {
            Map::Prefixless(
                GroupMap::new(&group.options.sub_groups, &self.config),
                CommandMap::new(&group.options.commands, &self.config),
            )
        } else {
            Map::WithPrefixes(GroupMap::new(&[group], &self.config))
        };

        self.groups.push((group, map));
    }

    /// Removes a group from being used in the framework. Primary use-case is runtime modification
    /// of groups in the framework.
    ///
    /// Note: does _not_ return `Self` like many other commands. This is because
    /// it's not intended to be chained as the other commands are.
    pub fn group_remove(&mut self, group: &'static CommandGroup) {
        // Iterates through the vector and if a given group _doesn't_ match, we retain it
        self.groups.retain(|&(g, _)| g != group)
    }

    /// Specify the function that's called in case a command wasn't executed for one reason or
    /// another.
    ///
    /// DispatchError represents all possible fail conditions.
    ///
    /// # Examples
    ///
    /// Making a simple argument error responder:
    ///
    /// ```rust,no_run
    /// # use serenity::prelude::*;
    /// # use serenity::model::prelude::*;
    /// use serenity::framework::standard::macros::hook;
    /// use serenity::framework::standard::DispatchError;
    /// use serenity::framework::StandardFramework;
    ///
    /// #[hook]
    /// async fn dispatch_error_hook(context: &mut Context, msg: &Message, error: DispatchError) {
    ///     match error {
    ///         DispatchError::NotEnoughArguments { min, given } => {
    ///             let s = format!("Need {} arguments, but only got {}.", min, given);
    ///
    ///             let _ = msg.channel_id.say(&context, &s).await;
    ///         },
    ///         DispatchError::TooManyArguments { max, given } => {
    ///             let s = format!("Max arguments allowed is {}, but got {}.", max, given);
    ///
    ///             let _ = msg.channel_id.say(&context, &s).await;
    ///         },
    ///         _ => println!("Unhandled dispatch error."),
    ///     }
    /// }
    ///
    /// let framework = StandardFramework::new()
    ///     .on_dispatch_error(dispatch_error_hook);
    /// ```
<<<<<<< HEAD
    pub fn on_dispatch_error(mut self, f: DispatchHook) -> Self {
        self.dispatch = Some(f);
=======
    pub fn on_dispatch_error<F>(mut self, f: F) -> Self
    where
        F: Fn(&Context, &Message, DispatchError) + Send + Sync + 'static,
    {
        self.dispatch = Some(Arc::new(f));
>>>>>>> 3e4294b5

        self
    }

    /// Specify the function to be called on messages comprised of only the prefix.
<<<<<<< HEAD
    pub fn prefix_only(mut self, f: PrefixOnlyHook) -> Self {
        self.prefix_only = Some(f);
=======
    pub fn prefix_only<F>(mut self, f: F) -> Self
    where
        F: Fn(&Context, &Message) + Send + Sync + 'static
    {
        self.prefix_only = Some(Arc::new(f));
>>>>>>> 3e4294b5

        self
    }

    /// Specify the function to be called prior to every command's execution.
    /// If that function returns true, the command will be executed.
    ///
    /// # Examples
    ///
    /// Using `before` to log command usage:
    ///
    /// ```rust,no_run
    /// # use serenity::prelude::*;
    /// # use serenity::model::prelude::*;
    /// use serenity::framework::standard::macros::hook;
    /// use serenity::framework::StandardFramework;
    ///
    /// #[hook]
    /// async fn before_hook(_: &mut Context, _: &Message, cmd_name: &str) -> bool {
    ///     println!("Running command {}", cmd_name);
    ///     true
    /// }
    /// let framework = StandardFramework::new()
    ///     .before(before_hook);
    /// ```
    ///
    /// Using before to prevent command usage:
    ///
    /// ```rust,no_run
    /// # use serenity::prelude::*;
    /// # use serenity::model::prelude::*;
    /// use serenity::framework::standard::macros::hook;
    /// use serenity::framework::StandardFramework;
    ///
    /// #[hook]
    /// async fn before_hook(ctx: &mut Context, msg: &Message, cmd_name: &str) -> bool {
    ///     if let Ok(channel) = msg.channel_id.to_channel(ctx).await {
    ///         //  Don't run unless in nsfw channel
    ///         if !channel.is_nsfw() {
    ///             return false;
    ///         }
    ///     }
    ///
    ///     println!("Running command {}", cmd_name);
    ///
    ///     true
    /// }
    ///
    /// let framework = StandardFramework::new()
    ///     .before(before_hook);
    /// ```
    ///
<<<<<<< HEAD
    pub fn before(mut self, f: BeforeHook) -> Self {
        self.before = Some(f);
=======
    pub fn before<F>(mut self, f: F) -> Self
    where
        F: Fn(&Context, &Message, &str) -> bool + Send + Sync + 'static,
    {
        self.before = Some(Arc::new(f));
>>>>>>> 3e4294b5

        self
    }

    /// Specify the function to be called after every command's execution.
    /// Fourth argument exists if command returned an error which you can handle.
    ///
    /// # Examples
    ///
    /// Using `after` to log command usage:
    ///
    /// ```rust,no_run
    /// # use serenity::prelude::*;
    /// # use serenity::model::prelude::*;
    /// use serenity::framework::standard::macros::hook;
    /// use serenity::framework::standard::CommandError;
    /// use serenity::framework::StandardFramework;
    ///
    /// #[hook]
    /// async fn after_hook(_: &mut Context, _: &Message, cmd_name: &str, error: Result<(), CommandError>) {
    ///     //  Print out an error if it happened
    ///     if let Err(why) = error {
    ///         println!("Error in {}: {:?}", cmd_name, why);
    ///     }
    /// }
    ///
    /// let framework = StandardFramework::new()
    ///     .after(after_hook);
    /// ```
<<<<<<< HEAD
    pub fn after(mut self, f: AfterHook) -> Self {
        self.after = Some(f);
=======
    pub fn after<F>(mut self, f: F) -> Self
    where
        F: Fn(&Context, &Message, &str, Result<(), CommandError>) + Send + Sync + 'static,
    {
        self.after = Some(Arc::new(f));
>>>>>>> 3e4294b5

        self
    }

    /// Specify the function to be called if no command could be dispatched.
    ///
    /// # Examples
    ///
    /// Using `unrecognised_command`:
    ///
    /// ```rust,no_run
    /// # use serenity::prelude::*;
    /// # use serenity::model::prelude::*;
    /// use serenity::framework::standard::macros::hook;
    /// use serenity::framework::StandardFramework;
    ///
    /// #[hook]
    /// async fn unrecognised_command_hook(_: &mut Context, msg: &Message, unrecognised_command_name: &str) {
    ///     println!("A user named {:?} tried to executute an unknown command: {}",
    ///         msg.author.name, unrecognised_command_name
    ///     );
    /// }
    ///
    /// let framework = StandardFramework::new()
    ///     .unrecognised_command(unrecognised_command_hook);
    /// ```
<<<<<<< HEAD
    pub fn unrecognised_command(mut self, f: UnrecognisedHook) -> Self {
=======
    pub fn unrecognised_command<F>(mut self, f: F) -> Self
    where
        F: Fn(&Context, &Message, &str) + Send + Sync + 'static,
    {
>>>>>>> 3e4294b5
        self.unrecognised_command = Some(Arc::new(f));

        self
    }

    /// Specify the function to be called if a message contains no command.
    ///
    /// # Examples
    ///
    /// Using `normal_message`:
    ///
    /// ```rust,no_run
    /// # use serenity::prelude::*;
    /// # use serenity::model::prelude::*;
    /// use serenity::framework::standard::macros::hook;
    /// use serenity::framework::StandardFramework;
    ///
    /// #[hook]
    /// async fn normal_message_hook(_: &mut Context, msg: &Message) {
    ///     println!("Received a generic message: {:?}", msg.content);
    /// }
    ///
    /// let framework = StandardFramework::new()
    ///     .normal_message(normal_message_hook);
    /// ```
<<<<<<< HEAD
    pub fn normal_message(mut self, f: NormalMessageHook) -> Self {
=======
    pub fn normal_message<F>(mut self, f: F) -> Self
    where
        F: Fn(&Context, &Message) + Send + Sync + 'static,
    {
>>>>>>> 3e4294b5
        self.normal_message = Some(Arc::new(f));

        self
    }

    /// Sets what code should be executed when a user sends `(prefix)help`.
    ///
    /// If a [`command`] named `help` in a group was set, then this takes precedence first.
    ///
    /// [`command`]: #method.command
    pub fn help(mut self, h: &'static HelpCommand) -> Self {
        self.help = Some(h);

        self
    }
}

#[async_trait]
impl Framework for StandardFramework {
    async fn dispatch(&self, mut ctx: Context, msg: Message) {
        let mut stream = Stream::new(&msg.content);

        stream.take_while_char(|c| c.is_whitespace());

        let prefix = parse::prefix(&mut ctx, &msg, &mut stream, &self.config).await;

        if prefix.is_some() && stream.rest().is_empty() {

            if let Some(prefix_only) = &self.prefix_only {
                prefix_only(&mut ctx, &msg).await;
            }

            return;
        }

        if prefix.is_none() && !(self.config.no_dm_prefix && msg.is_private()) {

            if let Some(normal) = &self.normal_message {
                let normal = Arc::clone(&normal);

                tokio::spawn(async move {
                    normal(&mut ctx, &msg).await;
                });
            }

            return;
        }

        if let Some(error) = self.should_fail_common(&msg) {

            if let Some(dispatch_hook) = &self.dispatch {

                dispatch_hook(&mut ctx, &msg, error).await;
            }

            return;
        }

        let invocation = parse::command(
            &ctx,
            &msg,
            &mut stream,
            &self.groups,
            &self.config,
            self.help.as_ref().map(|h| h.options.names),
        ).await;

        let invoke = match invocation {
            Ok(i) => i,
            Err(ParseError::UnrecognisedCommand(unreg)) => {
                if let Some(unreg) = unreg {

                    if let Some(unrecognised_command) = &self.unrecognised_command {
                        unrecognised_command(&mut ctx, &msg, &unreg).await;
                    }
                }

                if let Some(normal) = &self.normal_message {
                    normal(&mut ctx, &msg).await;
                }

                return;
            }
            Err(ParseError::Dispatch(error)) => {
                if let Some(dispatch) = &self.dispatch {
                     dispatch(&mut ctx, &msg, error).await;
                }

                return;
            }
        };

        match invoke {
            Invoke::Help(name) => {
                let args = Args::new(stream.rest(), &self.config.delimiters);

                let before = self.before.clone();
                let after = self.after.clone();
                let owners = self.config.owners.clone();

                let groups = self.groups.iter().map(|(g, _)| *g).collect::<Vec<_>>();

                let msg = msg.clone();

                // `parse_command` promises to never return a help invocation if `StandardFramework::help` is `None`.
                let help = self.help.unwrap();

                if let Some(before) = before {

                    if !(before(&mut ctx, &msg, &name).await) {
                        return;
                    }
                }

                let res = (help.fun)
                    (&mut ctx, &msg, args, help.options, &groups, owners).await;

                if let Some(after) = after {
                    after(&mut ctx, &msg, &name, res).await;
                }
            }
            Invoke::Command { command, group } => {
                let mut args = {
                    use std::borrow::Cow;

                    let mut delims = Cow::Borrowed(&self.config.delimiters);

                    // If user has configured the command's own delimiters, use those instead.
                    if !command.options.delimiters.is_empty() {
                        // FIXME: Get rid of this allocation.
                        let mut v = Vec::with_capacity(command.options.delimiters.len());

                        for delim in command.options.delimiters {
                            if delim.len() == 1 {
                                v.push(Delimiter::Single(delim.chars().next().unwrap()));
                            } else {
                                // This too.
                                v.push(Delimiter::Multiple(delim.to_string()));
                            }
                        }

                        delims = Cow::Owned(v);
                    }

                    Args::new(stream.rest(), &delims)
                };

                if let Some(error) =
                    self.should_fail(&mut ctx, &msg, &mut args, &command.options, &group.options).await
                {
                    if let Some(dispatch) = &self.dispatch {
                        dispatch(&mut ctx, &msg, error).await;
                    }

                    return;
                }

                let before = self.before.clone();
                let after = self.after.clone();
                let msg = msg.clone();
                let name = command.options.names[0].clone();

                if let Some(before) = before {

                    if !before(&mut ctx, &msg, &name).await {
                        return;
                    }
                }

                let res = (command.fun)(&mut ctx, &msg, args).await;

                if let Some(after) = after {
                    after(&mut ctx, &msg, &name, res).await;
                }
            }
        }
    }
}

pub trait CommonOptions {
    fn required_permissions(&self) -> &Permissions;
    fn allowed_roles(&self) -> &'static [&'static str];
    fn checks(&self) -> &'static [&'static Check];
    fn only_in(&self) -> OnlyIn;
    fn help_available(&self) -> bool;
    fn owners_only(&self) -> bool;
    fn owner_privilege(&self) -> bool;
}

impl CommonOptions for &GroupOptions {
    fn required_permissions(&self) -> &Permissions {
        &self.required_permissions
    }

    fn allowed_roles(&self) -> &'static [&'static str] {
        &self.allowed_roles
    }

    fn checks(&self) -> &'static [&'static Check] {
        &self.checks
    }

    fn only_in(&self) -> OnlyIn {
        self.only_in
    }

    fn help_available(&self) -> bool {
        self.help_available
    }

    fn owners_only(&self) -> bool {
        self.owners_only
    }

    fn owner_privilege(&self) -> bool {
        self.owner_privilege
    }
}

impl CommonOptions for &CommandOptions {
    fn required_permissions(&self) -> &Permissions {
        &self.required_permissions
    }

    fn allowed_roles(&self) -> &'static [&'static str] {
        &self.allowed_roles
    }

    fn checks(&self) -> &'static [&'static Check] {
        &self.checks
    }

    fn only_in(&self) -> OnlyIn {
        self.only_in
    }

    fn help_available(&self) -> bool {
        self.help_available
    }

    fn owners_only(&self) -> bool {
        self.owners_only
    }

    fn owner_privilege(&self) -> bool {
        self.owner_privilege
    }
}

#[cfg(feature = "cache")]
pub(crate) async fn has_correct_permissions(
    cache: impl AsRef<CacheRwLock>,
    options: &impl CommonOptions,
    message: &Message,
) -> bool {
    if options.required_permissions().is_empty() {
        true
    } else if let Some(guild) = message.guild(&cache).await {
        let perms = guild.read().await.user_permissions_in(message.channel_id, message.author.id).await;

        perms.contains(*options.required_permissions())
    } else {
        false
    }
}

#[cfg(all(feature = "cache", feature = "http"))]
pub(crate) fn has_correct_roles(
    options: &impl CommonOptions,
    guild: &Guild,
    member: &Member)
-> bool {
    if options.allowed_roles().is_empty() {
        true
    } else {
        options.allowed_roles()
            .iter()
            .flat_map(|r| guild.role_by_name(r))
            .any(|g| member.roles.contains(&g.id))
    }
}<|MERGE_RESOLUTION|>--- conflicted
+++ resolved
@@ -83,21 +83,12 @@
     __Nonexhaustive,
 }
 
-<<<<<<< HEAD
-type DispatchHook = for<'fut> fn(&'fut mut Context, &'fut Message, DispatchError) -> BoxFuture<'fut , ()>;
-type BeforeHook = for<'fut> fn(&'fut mut Context, &'fut Message, &'fut str) -> BoxFuture<'fut, bool>;
-type AfterHook = for<'fut> fn(&'fut mut Context, &'fut Message, &'fut str, Result<(), CommandError>) -> BoxFuture<'fut, ()>;
-type UnrecognisedHook = for<'fut> fn(&'fut mut Context, &'fut Message, &'fut str) -> BoxFuture<'fut, ()>;
-type NormalMessageHook = for<'fut> fn(&'fut mut Context, &'fut Message) -> BoxFuture<'fut, ()>;
-type PrefixOnlyHook = for<'fut> fn(&'fut mut Context, &'fut Message) -> BoxFuture<'fut, ()>;
-=======
-pub type DispatchHook = dyn Fn(&Context, &Message, DispatchError) + Send + Sync + 'static;
-type BeforeHook = dyn Fn(&Context, &Message, &str) -> bool + Send + Sync + 'static;
-type AfterHook = dyn Fn(&Context, &Message, &str, Result<(), CommandError>) + Send + Sync + 'static;
-type UnrecognisedHook = dyn Fn(&Context, &Message, &str) + Send + Sync + 'static;
-type NormalMessageHook = dyn Fn(&Context, &Message) + Send + Sync + 'static;
-type PrefixOnlyHook = dyn Fn(&Context, &Message) + Send + Sync + 'static;
->>>>>>> 3e4294b5
+type DispatchHook = for<'fut> fn(&'fut Context, &'fut Message, DispatchError) -> BoxFuture<'fut , ()>;
+type BeforeHook = for<'fut> fn(&'fut Context, &'fut Message, &'fut str) -> BoxFuture<'fut, bool>;
+type AfterHook = for<'fut> fn(&'fut Context, &'fut Message, &'fut str, Result<(), CommandError>) -> BoxFuture<'fut, ()>;
+type UnrecognisedHook = for<'fut> fn(&'fut Context, &'fut Message, &'fut str) -> BoxFuture<'fut, ()>;
+type NormalMessageHook = for<'fut> fn(&'fut Context, &'fut Message) -> BoxFuture<'fut, ()>;
+type PrefixOnlyHook = for<'fut> fn(&'fut Context, &'fut Message) -> BoxFuture<'fut, ()>;
 
 /// A utility for easily managing dispatches to commands.
 ///
@@ -248,19 +239,11 @@
         None
     }
 
-<<<<<<< HEAD
     async fn should_fail<'a>(
         &'a self,
-        ctx: &'a mut Context,
+        ctx: &'a Context,
         msg: &'a Message,
         args: &'a mut Args,
-=======
-    fn should_fail(
-        &mut self,
-        ctx: &Context,
-        msg: &Message,
-        args: &mut Args,
->>>>>>> 3e4294b5
         command: &'static CommandOptions,
         group: &'static GroupOptions,
     ) -> Option<DispatchError> {
@@ -369,25 +352,15 @@
     ///
     /// // For information regarding this macro, learn more about it in its documentation in `command_attr`.
     /// #[command]
-<<<<<<< HEAD
-    /// async fn ping(ctx: &mut Context, msg: &Message) -> CommandResult {
+    /// async fn ping(ctx: &Context, msg: &Message) -> CommandResult {
     ///     msg.channel_id.say(&ctx.http, "pong!").await?;
-=======
-    /// fn ping(ctx: &Context, msg: &Message) -> CommandResult {
-    ///     msg.channel_id.say(&ctx.http, "pong!")?;
->>>>>>> 3e4294b5
     ///
     ///     Ok(())
     /// }
     ///
     /// #[command]
-<<<<<<< HEAD
-    /// async fn pong(ctx: &mut Context, msg: &Message) -> CommandResult {
+    /// async fn pong(ctx: &Context, msg: &Message) -> CommandResult {
     ///     msg.channel_id.say(&ctx.http, "ping!").await?;
-=======
-    /// fn pong(ctx: &Context, msg: &Message) -> CommandResult {
-    ///     msg.channel_id.say(&ctx.http, "ping!")?;
->>>>>>> 3e4294b5
     ///
     ///     Ok(())
     /// }
@@ -474,31 +447,15 @@
     /// let framework = StandardFramework::new()
     ///     .on_dispatch_error(dispatch_error_hook);
     /// ```
-<<<<<<< HEAD
     pub fn on_dispatch_error(mut self, f: DispatchHook) -> Self {
         self.dispatch = Some(f);
-=======
-    pub fn on_dispatch_error<F>(mut self, f: F) -> Self
-    where
-        F: Fn(&Context, &Message, DispatchError) + Send + Sync + 'static,
-    {
-        self.dispatch = Some(Arc::new(f));
->>>>>>> 3e4294b5
 
         self
     }
 
     /// Specify the function to be called on messages comprised of only the prefix.
-<<<<<<< HEAD
     pub fn prefix_only(mut self, f: PrefixOnlyHook) -> Self {
         self.prefix_only = Some(f);
-=======
-    pub fn prefix_only<F>(mut self, f: F) -> Self
-    where
-        F: Fn(&Context, &Message) + Send + Sync + 'static
-    {
-        self.prefix_only = Some(Arc::new(f));
->>>>>>> 3e4294b5
 
         self
     }
@@ -551,16 +508,8 @@
     ///     .before(before_hook);
     /// ```
     ///
-<<<<<<< HEAD
     pub fn before(mut self, f: BeforeHook) -> Self {
         self.before = Some(f);
-=======
-    pub fn before<F>(mut self, f: F) -> Self
-    where
-        F: Fn(&Context, &Message, &str) -> bool + Send + Sync + 'static,
-    {
-        self.before = Some(Arc::new(f));
->>>>>>> 3e4294b5
 
         self
     }
@@ -590,16 +539,8 @@
     /// let framework = StandardFramework::new()
     ///     .after(after_hook);
     /// ```
-<<<<<<< HEAD
     pub fn after(mut self, f: AfterHook) -> Self {
         self.after = Some(f);
-=======
-    pub fn after<F>(mut self, f: F) -> Self
-    where
-        F: Fn(&Context, &Message, &str, Result<(), CommandError>) + Send + Sync + 'static,
-    {
-        self.after = Some(Arc::new(f));
->>>>>>> 3e4294b5
 
         self
     }
@@ -626,14 +567,7 @@
     /// let framework = StandardFramework::new()
     ///     .unrecognised_command(unrecognised_command_hook);
     /// ```
-<<<<<<< HEAD
     pub fn unrecognised_command(mut self, f: UnrecognisedHook) -> Self {
-=======
-    pub fn unrecognised_command<F>(mut self, f: F) -> Self
-    where
-        F: Fn(&Context, &Message, &str) + Send + Sync + 'static,
-    {
->>>>>>> 3e4294b5
         self.unrecognised_command = Some(Arc::new(f));
 
         self
@@ -659,14 +593,7 @@
     /// let framework = StandardFramework::new()
     ///     .normal_message(normal_message_hook);
     /// ```
-<<<<<<< HEAD
     pub fn normal_message(mut self, f: NormalMessageHook) -> Self {
-=======
-    pub fn normal_message<F>(mut self, f: F) -> Self
-    where
-        F: Fn(&Context, &Message) + Send + Sync + 'static,
-    {
->>>>>>> 3e4294b5
         self.normal_message = Some(Arc::new(f));
 
         self
