--- conflicted
+++ resolved
@@ -66,12 +66,7 @@
 /// [`CacheRwLock`]: ../cache/struct.CacheRwLock.html
 /// [`Http`]: client/struct.Http.html
 /// [`Context`]: ../client/struct.Context.html
-<<<<<<< HEAD
 pub trait CacheHttp: Send + Sync {
-    #[cfg(feature = "http")]
-=======
-pub trait CacheHttp {
->>>>>>> 3135e0f3
     fn http(&self) -> &Http;
     #[cfg(feature = "cache")]
     fn cache(&self) -> Option<&CacheRwLock> { None }
