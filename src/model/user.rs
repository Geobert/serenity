--- conflicted
+++ resolved
@@ -22,9 +22,6 @@
 use std::sync::Arc;
 #[cfg(feature = "model")]
 use crate::utils;
-<<<<<<< HEAD
-#[cfg(feature = "http")]
-use crate::http::Http;
 #[cfg(feature = "collector")]
 use crate::client::bridge::gateway::MutexMessenger;
 #[cfg(feature = "collector")]
@@ -32,12 +29,9 @@
     CollectReaction, ReactionCollectorBuilder,
     CollectReply, MessageCollectorBuilder,
 };
-
 use futures::future::{BoxFuture, FutureExt};
-=======
 #[cfg(feature = "model")]
 use crate::http::{Http, CacheHttp};
->>>>>>> 3135e0f3
 
 /// Information about the current user.
 #[derive(Clone, Default, Debug, Deserialize, Serialize)]
@@ -83,13 +77,17 @@
     /// # }
     /// ```
     #[inline]
-    pub fn avatar_url(&self) -> Option<String> { avatar_url(self.id, self.avatar.as_ref()) }
+    pub fn avatar_url(&self) -> Option<String> {
+        avatar_url(self.id, self.avatar.as_ref())
+    }
 
     /// Returns the formatted URL to the user's default avatar URL.
     ///
     /// This will produce a PNG URL.
     #[inline]
-    pub fn default_avatar_url(&self) -> String { default_avatar_url(self.discriminator) }
+    pub fn default_avatar_url(&self) -> String {
+        default_avatar_url(self.discriminator)
+    }
 
     /// Edits the current user's profile settings.
     ///
@@ -116,12 +114,7 @@
     /// ```
     ///
     /// [`EditProfile`]: ../../builder/struct.EditProfile.html
-<<<<<<< HEAD
-    #[cfg(feature = "http")]
     pub async fn edit<F>(&mut self, http: impl AsRef<Http>, f: F) -> Result<()>
-=======
-    pub fn edit<F>(&mut self, http: impl AsRef<Http>, f: F) -> Result<()>
->>>>>>> 3135e0f3
         where F: FnOnce(&mut EditProfile) -> &mut EditProfile {
         let mut map = HashMap::new();
         map.insert("username", Value::String(self.name.clone()));
@@ -134,13 +127,7 @@
         f(&mut edit_profile);
         let map = utils::hashmap_to_json_map(edit_profile.0);
 
-<<<<<<< HEAD
-        match http.as_ref().edit_profile(&map).await {
-            Ok(new) => {
-                let _ = mem::replace(self, new);
-=======
-        *self = http.as_ref().edit_profile(&map)?;
->>>>>>> 3135e0f3
+        *self = http.as_ref().edit_profile(&map).await?;
 
         Ok(())
     }
@@ -181,15 +168,9 @@
     /// }
     /// # }
     /// ```
-<<<<<<< HEAD
-    #[cfg(feature = "http")]
+    #[inline]
     pub async fn guilds(&self, http: impl AsRef<Http>) -> Result<Vec<GuildInfo>> {
         http.as_ref().get_guilds(&GuildPagination::After(GuildId(1)), 100).await
-=======
-    #[inline]
-    pub fn guilds(&self, http: impl AsRef<Http>) -> Result<Vec<GuildInfo>> {
-        http.as_ref().get_guilds(&GuildPagination::After(GuildId(1)), 100)
->>>>>>> 3135e0f3
     }
 
     /// Returns the invite url for the bot with the given permissions.
@@ -264,12 +245,7 @@
     ///
     /// [`Error::Format`]: ../../enum.Error.html#variant.Format
     /// [`HttpError::UnsuccessfulRequest`]: ../../http/enum.HttpError.html#variant.UnsuccessfulRequest
-<<<<<<< HEAD
-    #[cfg(feature = "http")]
     pub async fn invite_url(&self, http: impl AsRef<Http>, permissions: Permissions) -> Result<String> {
-=======
-    pub fn invite_url(&self, http: impl AsRef<Http>, permissions: Permissions) -> Result<String> {
->>>>>>> 3135e0f3
         let bits = permissions.bits();
         let client_id = http
             .as_ref()
@@ -482,14 +458,9 @@
     ///
     /// [current user]: struct.CurrentUser.html
     #[inline]
-<<<<<<< HEAD
-    #[cfg(feature = "http")]
     pub async fn create_dm_channel(&self, http: impl AsRef<Http>) -> Result<PrivateChannel> {
         self.id.create_dm_channel(&http).await
     }
-=======
-    pub fn create_dm_channel(&self, http: impl AsRef<Http>) -> Result<PrivateChannel> { self.id.create_dm_channel(&http) }
->>>>>>> 3135e0f3
 
     /// Retrieves the time that this user was created at.
     #[inline]
@@ -591,25 +562,14 @@
     //
     // (AKA: Clippy is wrong and so we have to mark as allowing this lint.)
     #[allow(clippy::let_and_return)]
-<<<<<<< HEAD
-    #[cfg(all(feature = "builder", feature = "client"))]
     pub async fn direct_message<F>(&self, cache_http: impl CacheHttp, f: F) -> Result<Message>
-=======
-    pub fn direct_message<F>(&self, cache_http: impl CacheHttp, f: F) -> Result<Message>
->>>>>>> 3135e0f3
         where for <'a, 'b> F: FnOnce(&'b mut CreateMessage<'a>) -> &'b mut CreateMessage<'a> {
         if self.bot {
             return Err(Error::Model(ModelError::MessagingBot));
         }
 
-<<<<<<< HEAD
-        #[cfg(not(feature = "cache"))]
-        let private_channel_id = None;
-        #[cfg(feature = "cache")]
-=======
         // Silences a warning when compiling without the `cache` feature.
         #[allow(unused_mut)]
->>>>>>> 3135e0f3
         let mut private_channel_id = None;
 
         #[cfg(feature = "cache")]
@@ -704,21 +664,14 @@
     /// [`PartialGuild`]: ../guild/struct.PartialGuild.html
     /// [`Role`]: ../guild/struct.Role.html
     /// [`Cache`]: ../../cache/struct.Cache.html
-<<<<<<< HEAD
-    #[cfg(feature = "client")]
+    #[inline]
     pub async fn has_role<G, R>(&self, cache_http: &impl CacheHttp, guild: G, role: R) -> Result<bool>
-=======
-    #[inline]
-    pub fn has_role<G, R>(&self, cache_http: impl CacheHttp, guild: G, role: R) -> Result<bool>
->>>>>>> 3135e0f3
         where G: Into<GuildContainer>, R: Into<RoleId> {
         let guild_container: GuildContainer = guild.into();
 
         self._has_role(cache_http, guild_container, role.into()).await
     }
 
-<<<<<<< HEAD
-    #[cfg(feature = "client")]
     fn _has_role<'a>(
         &'a self,
         cache_http: &'a impl CacheHttp,
@@ -748,39 +701,8 @@
                                 }
                             }
                         }
-=======
-    fn _has_role(
-        &self,
-        cache_http: impl CacheHttp,
-        guild: GuildContainer,
-        role: RoleId
-    ) -> Result<bool> {
-        match guild {
-            GuildContainer::Guild(partial_guild) => {
-                self._has_role(
-                    cache_http,
-                    GuildContainer::Id(partial_guild.id), role
-                )
-            },
-            GuildContainer::Id(guild_id) => {
-                // Silences a warning when compiling without the `cache` feature.
-                #[allow(unused_mut)]
-                let mut has_role = None;
-
-                #[cfg(feature = "cache")]
-                {
-                    if let Some(cache) = cache_http.cache() {
-                        has_role = cache.read()
-                            .guilds
-                            .get(&guild_id)
-                            .and_then(|g| {
-                                g.read().members.get(&self.id)
-                                    .map(|m| m.roles.contains(&role))
-                            });
->>>>>>> 3135e0f3
                     }
 
-<<<<<<< HEAD
                     #[cfg(feature = "http")]
                     {
                         if let Some(has_role) = has_role {
@@ -800,39 +722,14 @@
                 GuildContainer::__Nonexhaustive => unreachable!(),
             }
         }.boxed()
-=======
-                if let Some(has_role) = has_role {
-                    Ok(has_role)
-                } else {
-                    cache_http.http()
-                        .get_member(guild_id.0, self.id.0)
-                        .map(|m| m.roles.contains(&role))
-                }
-            },
-            GuildContainer::__Nonexhaustive => unreachable!(),
-        }
->>>>>>> 3135e0f3
     }
 
     /// Refreshes the information about the user.
     ///
     /// Replaces the instance with the data retrieved over the REST API.
-<<<<<<< HEAD
-    #[cfg(feature = "http")]
+    #[inline]
     pub async fn refresh(&mut self, cache_http: impl CacheHttp) -> Result<()> {
-        self
-            .id
-            .to_user(cache_http)
-            .await
-            .map(|replacement| {
-                mem::replace(self, replacement);
-            })
-    }
-=======
-    #[inline]
-    pub fn refresh(&mut self, cache_http: impl CacheHttp) -> Result<()> {
-        *self = self.id.to_user(cache_http)?;
->>>>>>> 3135e0f3
+        *self = self.id.to_user(cache_http).await?;
 
         Ok(())
     }
@@ -890,22 +787,12 @@
     ///
     /// If none is used, it returns `None`.
     #[inline]
-<<<<<<< HEAD
-    #[cfg(feature = "http")]
     pub async fn nick_in<G>(&self, cache_http: impl CacheHttp, guild_id: G) -> Option<String>
-=======
-    pub fn nick_in<G>(&self, cache_http: impl CacheHttp, guild_id: G) -> Option<String>
->>>>>>> 3135e0f3
     where G: Into<GuildId> {
         self._nick_in(cache_http, guild_id.into()).await
     }
 
-<<<<<<< HEAD
-    #[cfg(feature = "http")]
     async fn _nick_in(&self, cache_http: impl CacheHttp, guild_id: GuildId) -> Option<String> {
-=======
-    fn _nick_in(&self, cache_http: impl CacheHttp, guild_id: GuildId) -> Option<String> {
->>>>>>> 3135e0f3
         #[cfg(feature = "cache")]
         {
             if let Some(cache) = cache_http.cache() {
@@ -963,12 +850,7 @@
     /// user. This can also retrieve the channel if one already exists.
     ///
     /// [current user]: ../user/struct.CurrentUser.html
-<<<<<<< HEAD
-    #[cfg(feature = "http")]
     pub async fn create_dm_channel(self, http: impl AsRef<Http>) -> Result<PrivateChannel> {
-=======
-    pub fn create_dm_channel(self, http: impl AsRef<Http>) -> Result<PrivateChannel> {
->>>>>>> 3135e0f3
         let map = json!({
             "recipient_id": self.0,
         });
