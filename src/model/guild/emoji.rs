--- conflicted
+++ resolved
@@ -72,11 +72,7 @@
     /// # use serenity::model::prelude::{EmojiId, Emoji, Role};
     /// #
     /// # #[command]
-<<<<<<< HEAD
-    /// # async fn example(ctx: &mut Context) -> CommandResult {
-=======
-    /// # fn example(ctx: &Context) -> CommandResult {
->>>>>>> 3e4294b5
+    /// # async fn example(ctx: &Context) -> CommandResult {
     /// #     let mut emoji = serde_json::from_value::<Emoji>(json!({
     /// #         "animated": false,
     /// #         "id": EmojiId(7),
