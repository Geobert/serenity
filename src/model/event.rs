--- conflicted
+++ resolved
@@ -132,12 +132,8 @@
     pub(crate) _nonexhaustive: (),
 }
 
-<<<<<<< HEAD
-#[cfg(feature = "cache")]
-#[async_trait]
-=======
 #[cfg(all(feature = "cache", feature = "model"))]
->>>>>>> 3135e0f3
+#[async_trait]
 impl CacheUpdate for ChannelDeleteEvent {
     type Output = ();
 
