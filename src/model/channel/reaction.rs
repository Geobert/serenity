#[cfg(feature = "http")]
use crate::http::CacheHttp;
use crate::{model::prelude::*};
use serde::de::{Deserialize, Error as DeError, MapAccess, Visitor};
use serde::ser::{SerializeMap, Serialize, Serializer};
use std::{
    error::Error as StdError,
    fmt::{
        self,
        Display,
        Formatter,
        Result as FmtResult,
        Write as FmtWrite
    },
};

use crate::internal::prelude::*;

#[cfg(feature = "http")]
use crate::http::Http;
#[cfg(all(feature = "http", feature = "model"))]
use log::warn;
use std::convert::TryFrom;
use std::str::FromStr;

/// An emoji reaction to a message.
#[derive(Clone, Debug, Deserialize, Serialize)]
pub struct Reaction {
    /// The [`Channel`] of the associated [`Message`].
    ///
    /// [`Channel`]: enum.Channel.html
    /// [`Message`]: struct.Message.html
    pub channel_id: ChannelId,
    /// The reactive emoji used.
    pub emoji: ReactionType,
    /// The Id of the [`Message`] that was reacted to.
    ///
    /// [`Message`]: struct.Message.html
    pub message_id: MessageId,
    /// The Id of the [`User`] that sent the reaction.
    ///
    /// [`User`]: ../user/struct.User.html
    pub user_id: UserId,
    /// The optional Id of the [`Guild`] where the reaction was sent.
    ///
    /// [`Guild`]: ../guild/struct.Guild.html
    pub guild_id: Option<GuildId>,
    #[serde(skip)]
    pub(crate) _nonexhaustive: (),
}

#[cfg(feature = "model")]
impl Reaction {
    /// Retrieves the associated the reaction was made in.
    ///
    /// If the cache is enabled, this will search for the already-cached
    /// channel. If not - or the channel was not found - this will perform a
    /// request over the REST API for the channel.
    ///
    /// Requires the [Read Message History] permission.
    ///
    /// [Read Message History]: ../permissions/struct.Permissions.html#associatedconstant.READ_MESSAGE_HISTORY
    #[inline]
    #[cfg(feature = "http")]
    pub async fn channel(&self, cache_http: impl CacheHttp) -> Result<Channel> {
        self.channel_id.to_channel(cache_http).await
    }

    /// Deletes the reaction, but only if the current user is the user who made
    /// the reaction or has permission to.
    ///
    /// Requires the [Manage Messages] permission, _if_ the current
    /// user did not perform the reaction.
    ///
    /// # Errors
    ///
    /// If the `cache` is enabled, then returns a
    /// [`ModelError::InvalidPermissions`] if the current user does not have
    /// the required [permissions].
    ///
    /// [`ModelError::InvalidPermissions`]: ../error/enum.Error.html#variant.InvalidPermissions
    /// [Manage Messages]: ../permissions/struct.Permissions.html#associatedconstant.MANAGE_MESSAGES
    /// [permissions]: ../permissions/index.html
    #[cfg(feature = "http")]
    pub async fn delete(&self, cache_http: impl CacheHttp) -> Result<()> {
        #[cfg(not(feature = "cache"))]
        let user_id = Some(self.user_id.0);
        #[cfg(feature = "cache")]
        let mut user_id = Some(self.user_id.0);

        #[cfg(feature = "cache")]
        {
            if let Some(cache) = cache_http.cache() {

                if self.user_id == cache.read().await.user.id {
                    user_id = None;
                }

                if user_id.is_some() {
                    let req = Permissions::MANAGE_MESSAGES;

                    if !utils::user_has_perms(cache, self.channel_id, None, req).await.unwrap_or(true) {
                        return Err(Error::Model(ModelError::InvalidPermissions(req)));
                    }
                }
            }
        }

        cache_http
            .http()
            .delete_reaction(self.channel_id.0, self.message_id.0, user_id, &self.emoji)
            .await
    }

    /// Deletes all reactions from the message with this emoji.
    ///
    /// Requires the [Manage Messages] permission
    ///
    /// # Errors
    ///
    /// If the `cache` is enabled, then returns a
    /// [`ModelError::InvalidPermissions`] if the current user does not have
    /// the required [permissions].
    ///
    /// [`ModelError::InvalidPermissions`]: ../error/enum.Error.html#variant.InvalidPermissions
    /// [Manage Messages]: ../permissions/struct.Permissions.html#associatedconstant.MANAGE_MESSAGES
    /// [permissions]: ../permissions/index.html
    #[cfg(feature = "http")]
    pub fn delete_all(&self, cache_http: impl CacheHttp) -> Result<()> {
        #[cfg(feature = "cache")]
        {
            if let Some(cache) = cache_http.cache() {
                let req = Permissions::MANAGE_MESSAGES;

                if !utils::user_has_perms(cache, self.channel_id, self.guild_id, req)? {
                    return Err(Error::Model(ModelError::InvalidPermissions(req)));
                }
            }
        }
        cache_http.http().as_ref().delete_message_reaction_emoji(self.channel_id.0, self.message_id.0, &self.emoji)
    }

    /// Retrieves the [`Message`] associated with this reaction.
    ///
    /// Requires the [Read Message History] permission.
    ///
    /// **Note**: This will send a request to the REST API. Prefer maintaining
    /// your own message cache or otherwise having the message available if
    /// possible.
    ///
    /// [Read Message History]: ../permissions/struct.Permissions.html#associatedconstant.READ_MESSAGE_HISTORY
    /// [`Message`]: struct.Message.html
    #[cfg(feature = "http")]
    #[inline]
    pub async fn message(&self, http: impl AsRef<Http>) -> Result<Message> {
        self.channel_id.message(&http, self.message_id).await
    }

    /// Retrieves the user that made the reaction.
    ///
    /// If the cache is enabled, this will search for the already-cached user.
    /// If not - or the user was not found - this will perform a request over
    /// the REST API for the user.
    #[inline]
    #[cfg(feature = "http")]
    pub async fn user(&self, cache_http: impl CacheHttp) -> Result<User> {
        self.user_id.to_user(cache_http).await
    }

    /// Retrieves the list of [`User`]s who have reacted to a [`Message`] with a
    /// certain [`Emoji`].
    ///
    /// The default `limit` is `50` - specify otherwise to receive a different
    /// maximum number of users. The maximum that may be retrieve at a time is
    /// `100`, if a greater number is provided then it is automatically reduced.
    ///
    /// The optional `after` attribute is to retrieve the users after a certain
    /// user. This is useful for pagination.
    ///
    /// Requires the [Read Message History] permission.
    ///
    /// **Note**: This will send a request to the REST API.
    ///
    /// # Errors
    ///
    /// Returns a [`ModelError::InvalidPermissions`] if the current user does
    /// not have the required [permissions].
    ///
    /// [`ModelError::InvalidPermissions`]: ../error/enum.Error.html#variant.InvalidPermissions
    /// [`Emoji`]: ../guild/struct.Emoji.html
    /// [`Message`]: struct.Message.html
    /// [`User`]: ../user/struct.User.html
    /// [Read Message History]: ../permissions/struct.Permissions.html#associatedconstant.READ_MESSAGE_HISTORY
    /// [permissions]: ../permissions/index.html
    #[cfg(feature = "http")]
    #[inline]
    pub async fn users<R, U>(&self,
                       http: impl AsRef<Http>,
                       reaction_type: R,
                       limit: Option<u8>,
                       after: Option<U>)
                       -> Result<Vec<User>>
        where R: Into<ReactionType>, U: Into<UserId> {
        self._users(&http, &reaction_type.into(), limit, after.map(Into::into)).await
    }

    #[cfg(feature = "http")]
    async fn _users(
        &self,
        http: impl AsRef<Http>,
        reaction_type: &ReactionType,
        limit: Option<u8>,
        after: Option<UserId>,
    ) -> Result<Vec<User>> {
        let mut limit = limit.unwrap_or(50);

        if limit > 100 {
            limit = 100;
            warn!("Rection users limit clamped to 100! (API Restriction)");
        }

        http.as_ref().get_reaction_users(
            self.channel_id.0,
            self.message_id.0,
            reaction_type,
            limit,
            after.map(|u| u.0),
        ).await
    }
}

/// The type of a [`Reaction`] sent.
///
/// [`Reaction`]: struct.Reaction.html
#[derive(Clone, Debug, Eq, PartialEq, Hash)]
pub enum ReactionType {
    /// A reaction with a [`Guild`]s custom [`Emoji`], which is unique to the
    /// guild.
    ///
    /// [`Emoji`]: ../guild/struct.Emoji.html
    /// [`Guild`]: ../guild/struct.Guild.html
    Custom {
        /// Whether the emoji is animated.
        animated: bool,
        /// The Id of the custom [`Emoji`].
        ///
        /// [`Emoji`]: ../guild/struct.Emoji.html
        id: EmojiId,
        /// The name of the custom emoji. This is primarily used for decoration
        /// and distinguishing the emoji client-side.
        name: Option<String>,
    },
    /// A reaction with a twemoji.
    Unicode(String),
    #[doc(hidden)]
    __Nonexhaustive,
}

impl<'de> Deserialize<'de> for ReactionType {
    fn deserialize<D: Deserializer<'de>>(deserializer: D) -> StdResult<Self, D::Error> {
        #[derive(Deserialize)]
        #[serde(field_identifier, rename_all = "snake_case")]
        enum Field {
            Animated,
            Id,
            Name,
        }

        struct ReactionTypeVisitor;

        impl<'de> Visitor<'de> for ReactionTypeVisitor {
            type Value = ReactionType;

            fn expecting(&self, formatter: &mut Formatter<'_>) -> FmtResult {
                formatter.write_str("enum ReactionType")
            }

            fn visit_map<V: MapAccess<'de>>(self, mut map: V) -> StdResult<Self::Value, V::Error> {
                let mut animated = None;
                let mut id = None;
                let mut name = None;

                while let Some(key) = map.next_key()? {
                    match key {
                        Field::Animated => {
                            if animated.is_some() {
                                return Err(DeError::duplicate_field("animated"));
                            }

                            animated = Some(map.next_value()?);
                        },
                        Field::Id => {
                            if id.is_some() {
                                return Err(DeError::duplicate_field("id"));
                            }

                            if let Ok(emoji_id) = map.next_value::<EmojiId>() {
                                id = Some(emoji_id)
                            }
                        },
                        Field::Name => {
                            if name.is_some() {
                                return Err(DeError::duplicate_field("name"));
                            }

                            name = Some(map.next_value()?);
                        },
                    }
                }

                let animated = animated.unwrap_or(false);
                let name = name.ok_or_else(|| DeError::missing_field("name"))?;

                Ok(if let Some(id) = id {
                    ReactionType::Custom {
                        animated,
                        id,
                        name,
                    }
                } else {
                    ReactionType::Unicode(name.unwrap())
                })
            }
        }

        deserializer.deserialize_map(ReactionTypeVisitor)
    }
}

impl Serialize for ReactionType {
    fn serialize<S>(&self, serializer: S) -> StdResult<S::Ok, S::Error>
        where S: Serializer {
        match *self {
            ReactionType::Custom { animated, id, ref name } => {
                let mut map = serializer.serialize_map(Some(3))?;

                map.serialize_entry("animated", &animated)?;
                map.serialize_entry("id", &id.0)?;
                map.serialize_entry("name", &name)?;

                map.end()
            },
            ReactionType::Unicode(ref name) => {
                let mut map = serializer.serialize_map(Some(1))?;

                map.serialize_entry("name", &name)?;

                map.end()
            },
            ReactionType::__Nonexhaustive => unreachable!(),
        }
    }
}

#[cfg(any(feature = "model", feature = "http"))]
impl ReactionType {
    /// Creates a data-esque display of the type. This is not very useful for
    /// displaying, as the primary client can not render it, but can be useful
    /// for debugging.
    ///
    /// **Note**: This is mainly for use internally. There is otherwise most
    /// likely little use for it.
    pub fn as_data(&self) -> String {
        match *self {
            ReactionType::Custom {
                id,
                ref name,
                ..
            } => format!("{}:{}", name.as_ref().map_or("", |s| s.as_str()), id),
            ReactionType::Unicode(ref unicode) => unicode.clone(),
            ReactionType::__Nonexhaustive => unreachable!(),
        }
    }
}

#[cfg(feature = "model")]
impl From<char> for ReactionType {
    /// Creates a `ReactionType` from a `char`.
    ///
    /// # Examples
    ///
    /// Reacting to a message with an apple:
    ///
    /// ```rust,no_run
    /// # #[cfg(feature = "client")]
    /// # use serenity::client::Context;
    /// # #[cfg(feature = "framework")]
    /// # use serenity::framework::standard::{CommandResult, macros::command};
    /// # use serenity::model::id::ChannelId;
    /// #
    /// # #[cfg(all(feature = "client", feature = "framework", feature = "http"))]
    /// # #[command]
<<<<<<< HEAD
    /// # async fn example(ctx: &mut Context) -> CommandResult {
    /// #   let message = ChannelId(0).message(&ctx.http, 0).await?;
=======
    /// # fn example(ctx: &Context) -> CommandResult {
    /// #   let message = ChannelId(0).message(&ctx.http, 0)?;
>>>>>>> 3e4294b5
    /// #
    /// message.react(ctx, '🍎').await?;
    /// # Ok(())
    /// # }
    /// #
    /// # fn main() {}
    /// ```
    fn from(ch: char) -> ReactionType { ReactionType::Unicode(ch.to_string()) }
}

impl From<Emoji> for ReactionType {
    fn from(emoji: Emoji) -> ReactionType {
        ReactionType::Custom {
            animated: emoji.animated,
            id: emoji.id,
            name: Some(emoji.name),
        }
    }
}

impl From<EmojiId> for ReactionType {
    fn from(emoji_id: EmojiId) -> ReactionType {
        ReactionType::Custom {
            animated: false,
            id: emoji_id,
            name: None
        }
    }
}

impl From<EmojiIdentifier> for ReactionType {
    fn from(emoji_id: EmojiIdentifier) -> ReactionType {
        ReactionType::Custom {
            animated: false,
            id: emoji_id.id,
            name: Some(emoji_id.name)
        }
    }
}

#[derive(Debug)]
pub struct ReactionConversionError;

impl Display for ReactionConversionError {
    fn fmt(&self, f: &mut Formatter<'_>) -> fmt::Result {
        write!(f, "failed to convert from a string to ReactionType")
    }
}

impl std::error::Error for ReactionConversionError {}

impl TryFrom<String> for ReactionType {
    type Error = ReactionConversionError;

    fn try_from(emoji_string: String) -> std::result::Result<Self, Self::Error> {
        if emoji_string.is_empty() {
            return Err(ReactionConversionError)
        }

        if !emoji_string.starts_with('<') {
            return Ok(ReactionType::Unicode(emoji_string))
        }
        ReactionType::try_from(&emoji_string[..])
    }
}

impl<'a> TryFrom<&'a str> for ReactionType {
    /// Creates a `ReactionType` from a string slice.
    ///
    /// # Examples
    ///
    /// Creating a `ReactionType` from a `🍎`, modeling a similar API as the
    /// rest of the library:
    ///
    /// ```rust
    /// use serenity::model::channel::ReactionType;
    /// use std::convert::TryInto;
    /// use std::fmt::Debug;
    ///
    /// fn foo<R: TryInto<ReactionType>>(bar: R)
    ///     where R::Error: Debug
    /// {
    ///     println!("{:?}", bar.try_into().unwrap());
    /// }
    ///
    /// foo("🍎");
    /// ```
    ///
    /// Creating a `ReactionType` from a custom emoji argument in the following format:
    ///
    /// ```rust
    /// use serenity::model::channel::ReactionType;
    /// use serenity::model::id::EmojiId;
    /// use std::convert::TryFrom;
    ///
    /// let emoji_string = "<:customemoji:600404340292059257>";
    /// let reaction = ReactionType::try_from(emoji_string).unwrap();
    /// let reaction2 = ReactionType::Custom {
    ///     animated: false,
    ///     id: EmojiId(600404340292059257),
    ///     name: Some("customemoji".to_string()),
    /// };
    ///
    /// assert_eq!(reaction, reaction2);
    /// ```

    type Error = ReactionConversionError;

    fn try_from(emoji_str: &str) -> std::result::Result<Self, Self::Error> {
        if emoji_str.is_empty() {
            return Err(ReactionConversionError)
        }

        if !emoji_str.starts_with('<') {
            return Ok(ReactionType::Unicode(emoji_str.to_string()))
        }

        if !emoji_str.ends_with('>') {
            return Err(ReactionConversionError);
        }

        let emoji_str = emoji_str.trim_matches(&['<', '>'] as &[char]);

        let mut split_iter = emoji_str.split(':');

        let animated = split_iter.next().ok_or(ReactionConversionError)? == "a";

        let name = split_iter
            .next()
            .ok_or(ReactionConversionError)?
            .to_string()
            .into();

        let id = split_iter
            .next()
            .and_then(|s| s.parse::<u64>().ok())
            .ok_or(ReactionConversionError)?
            .into();

        Ok(ReactionType::Custom {
            animated,
            id,
            name,
        })
    }
}

// TODO: Change this to `!` once it becomes stable.
#[derive(Debug)]
pub enum NeverFails {}

impl Display for NeverFails {
    fn fmt(&self, f: &mut Formatter<'_>) -> FmtResult {
        write!(f, "never fails")
    }
}

impl StdError for NeverFails {
    fn description(&self) -> &str {
        "never fails"
    }
}

impl FromStr for ReactionType {
    type Err = ReactionConversionError;

    fn from_str(s: &str) -> std::result::Result<Self, Self::Err> {
        ReactionType::try_from(s)
    }
}

impl Display for ReactionType {
    /// Formats the reaction type, displaying the associated emoji in a
    /// way that clients can understand.
    ///
    /// If the type is a [custom][`ReactionType::Custom`] emoji, then refer to
    /// the documentation for [emoji's formatter][`Emoji::fmt`] on how this is
    /// displayed. Otherwise, if the type is a
    /// [unicode][`ReactionType::Unicode`], then the inner unicode is displayed.
    ///
    /// [`Emoji::fmt`]: ../guild/struct.Emoji.html#method.fmt
    /// [`ReactionType::Custom`]: enum.ReactionType.html#variant.Custom
    /// [`ReactionType::Unicode`]: enum.ReactionType.html#variant.Unicode
    fn fmt(&self, f: &mut Formatter<'_>) -> FmtResult {
        match *self {
            ReactionType::Custom {
                id,
                ref name,
                ..
            } => {
                f.write_char('<')?;
                f.write_char(':')?;
                f.write_str(name.as_ref().map_or("", |s| s.as_str()))?;
                f.write_char(':')?;
                Display::fmt(&id, f)?;
                f.write_char('>')
            },
            ReactionType::Unicode(ref unicode) => f.write_str(unicode),
            ReactionType::__Nonexhaustive => unreachable!(),
        }
    }
}<|MERGE_RESOLUTION|>--- conflicted
+++ resolved
@@ -126,18 +126,24 @@
     /// [Manage Messages]: ../permissions/struct.Permissions.html#associatedconstant.MANAGE_MESSAGES
     /// [permissions]: ../permissions/index.html
     #[cfg(feature = "http")]
-    pub fn delete_all(&self, cache_http: impl CacheHttp) -> Result<()> {
+    pub async fn delete_all(&self, cache_http: impl CacheHttp) -> Result<()> {
         #[cfg(feature = "cache")]
         {
             if let Some(cache) = cache_http.cache() {
                 let req = Permissions::MANAGE_MESSAGES;
 
-                if !utils::user_has_perms(cache, self.channel_id, self.guild_id, req)? {
+                if !utils::user_has_perms(cache, self.channel_id, self.guild_id, req).await? {
                     return Err(Error::Model(ModelError::InvalidPermissions(req)));
                 }
             }
         }
-        cache_http.http().as_ref().delete_message_reaction_emoji(self.channel_id.0, self.message_id.0, &self.emoji)
+
+        cache_http.http().as_ref()
+            .delete_message_reaction_emoji(
+                self.channel_id.0,
+                self.message_id.0,
+                &self.emoji
+        ).await
     }
 
     /// Retrieves the [`Message`] associated with this reaction.
@@ -390,13 +396,8 @@
     /// #
     /// # #[cfg(all(feature = "client", feature = "framework", feature = "http"))]
     /// # #[command]
-<<<<<<< HEAD
-    /// # async fn example(ctx: &mut Context) -> CommandResult {
+    /// # async fn example(ctx: &Context) -> CommandResult {
     /// #   let message = ChannelId(0).message(&ctx.http, 0).await?;
-=======
-    /// # fn example(ctx: &Context) -> CommandResult {
-    /// #   let message = ChannelId(0).message(&ctx.http, 0)?;
->>>>>>> 3e4294b5
     /// #
     /// message.react(ctx, '🍎').await?;
     /// # Ok(())
