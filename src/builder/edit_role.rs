use internal::prelude::*;
<<<<<<< HEAD
use std::collections::HashMap;
use std::default::Default;
use model::{permissions, Permissions, Role};
=======
use model::{Permissions, Role};
>>>>>>> 7fa4df32

/// A builer to create or edit a [`Role`] for use via a number of model methods.
///
/// These are:
///
/// - [`PartialGuild::create_role`]
/// - [`Guild::create_role`]
/// - [`Guild::edit_role`]
/// - [`GuildId::create_role`]
/// - [`GuildId::edit_role`]
/// - [`Role::edit`]
///
/// Defaults are provided for each parameter on role creation.
///
/// # Examples
///
/// Create a hoisted, mentionable role named `"a test role"`:
///
/// ```rust,no_run
/// # use serenity::model::{ChannelId, GuildId};
/// # let (channel_id, guild_id) = (ChannelId(1), GuildId(2));
/// #
/// // assuming a `channel_id` and `guild_id` has been bound
///
/// let role = guild_id.create_role(|r| r
///     .hoist(true)
///     .mentionable(true)
///     .name("a test role"));
/// ```
///
/// [`PartialGuild::create_role`]: ../model/struct.PartialGuild.html#method.create_role
/// [`Guild::create_role`]: ../model/struct.Guild.html#method.create_role
/// [`Guild::edit_role`]: ../model/struct.Guild.html#method.edit_role
/// [`GuildId::create_role`]: ../model/struct.GuildId.html#method.create_role
/// [`GuildId::edit_role`]: ../model/struct.GuildId.html#method.edit_role
/// [`Role`]: ../model/struct.Role.html
/// [`Role::edit`]: ../model/struct.Role.html#method.edit
<<<<<<< HEAD
#[derive(Clone, Debug)]
pub struct EditRole(pub HashMap<&'static str, Value>);
=======
#[derive(Clone, Debug, Default)]
pub struct EditRole(pub JsonMap);
>>>>>>> 7fa4df32

impl EditRole {
    /// Creates a new builder with the values of the given [`Role`].
    ///
    /// [`Role`]: ../model/struct.Role.html
    pub fn new(role: &Role) -> Self {
        let mut map = HashMap::new();

        #[cfg(feature = "utils")]
        {
            map.insert("color", Value::Number(Number::from(role.colour.0)));
        }

        #[cfg(not(feature = "utils"))]
        {
            map.insert("color", Value::Number(Number::from(role.colour)));
        }

        map.insert("hoist", Value::Bool(role.hoist));
        map.insert("managed", Value::Bool(role.managed));
        map.insert("mentionable", Value::Bool(role.mentionable));
        map.insert("name", Value::String(role.name.clone()));
        map.insert("permissions",Value::Number(Number::from(role.permissions.bits())));
        map.insert("position", Value::Number(Number::from(role.position)));

        EditRole(map)
    }

    /// Sets the colour of the role.
    pub fn colour(mut self, colour: u64) -> Self {
        self.0.insert("color", Value::Number(Number::from(colour)));

        self
    }

    /// Whether or not to hoist the role above lower-positioned role in the user
    /// list.
    pub fn hoist(mut self, hoist: bool) -> Self {
        self.0.insert("hoist", Value::Bool(hoist));

        self
    }

    /// Whether or not to make the role mentionable, notifying its users.
    pub fn mentionable(mut self, mentionable: bool) -> Self {
        self.0.insert("mentionable", Value::Bool(mentionable));

        self
    }

    /// The name of the role to set.
    pub fn name(mut self, name: &str) -> Self {
        self.0
            .insert("name", Value::String(name.to_string()));

        self
    }

    /// The set of permissions to assign the role.
    pub fn permissions(mut self, permissions: Permissions) -> Self {
        self.0.insert("permissions", Value::Number(Number::from(permissions.bits())));

        self
    }

    /// The position to assign the role in the role list. This correlates to the
    /// role's position in the user list.
    pub fn position(mut self, position: u8) -> Self {
        self.0.insert("position", Value::Number(Number::from(position)));

        self
    }
<<<<<<< HEAD
}

impl Default for EditRole {
    /// Creates a builder with default parameters.
    ///
    /// The defaults are:
    ///
    /// - **color**: 10070709
    /// - **hoist**: false
    /// - **mentionable**: false
    /// - **name**: new role
    /// - **permissions**: the [general permissions set]
    /// - **position**: 1
    ///
    /// [general permissions set]: ../model/permissions/constant.PRESET_GENERAL.html
    fn default() -> EditRole {
        let mut map = HashMap::new();
        let permissions = Number::from(permissions::PRESET_GENERAL.bits());

        map.insert("color", Value::Number(Number::from(10_070_709)));
        map.insert("hoist", Value::Bool(false));
        map.insert("mentionable", Value::Bool(false));
        map.insert("name", Value::String("new role".to_string()));
        map.insert("permissions", Value::Number(permissions));
        map.insert("position", Value::Number(Number::from(1)));

        EditRole(map)
    }
=======
>>>>>>> 7fa4df32
}<|MERGE_RESOLUTION|>--- conflicted
+++ resolved
@@ -1,11 +1,6 @@
 use internal::prelude::*;
-<<<<<<< HEAD
 use std::collections::HashMap;
-use std::default::Default;
-use model::{permissions, Permissions, Role};
-=======
 use model::{Permissions, Role};
->>>>>>> 7fa4df32
 
 /// A builer to create or edit a [`Role`] for use via a number of model methods.
 ///
@@ -43,13 +38,8 @@
 /// [`GuildId::edit_role`]: ../model/struct.GuildId.html#method.edit_role
 /// [`Role`]: ../model/struct.Role.html
 /// [`Role::edit`]: ../model/struct.Role.html#method.edit
-<<<<<<< HEAD
-#[derive(Clone, Debug)]
+#[derive(Clone, Debug, Default)]
 pub struct EditRole(pub HashMap<&'static str, Value>);
-=======
-#[derive(Clone, Debug, Default)]
-pub struct EditRole(pub JsonMap);
->>>>>>> 7fa4df32
 
 impl EditRole {
     /// Creates a new builder with the values of the given [`Role`].
@@ -122,35 +112,4 @@
 
         self
     }
-<<<<<<< HEAD
-}
-
-impl Default for EditRole {
-    /// Creates a builder with default parameters.
-    ///
-    /// The defaults are:
-    ///
-    /// - **color**: 10070709
-    /// - **hoist**: false
-    /// - **mentionable**: false
-    /// - **name**: new role
-    /// - **permissions**: the [general permissions set]
-    /// - **position**: 1
-    ///
-    /// [general permissions set]: ../model/permissions/constant.PRESET_GENERAL.html
-    fn default() -> EditRole {
-        let mut map = HashMap::new();
-        let permissions = Number::from(permissions::PRESET_GENERAL.bits());
-
-        map.insert("color", Value::Number(Number::from(10_070_709)));
-        map.insert("hoist", Value::Bool(false));
-        map.insert("mentionable", Value::Bool(false));
-        map.insert("name", Value::String("new role".to_string()));
-        map.insert("permissions", Value::Number(permissions));
-        map.insert("position", Value::Number(Number::from(1)));
-
-        EditRole(map)
-    }
-=======
->>>>>>> 7fa4df32
 }